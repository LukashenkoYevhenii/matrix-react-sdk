--- conflicted
+++ resolved
@@ -1103,12 +1103,8 @@
                     customHsUrl={this.getCurrentHsUrl()}
                     customIsUrl={this.getCurrentIsUrl()}
                     onForgotPasswordClick={this.onForgotPasswordClick} 
-<<<<<<< HEAD
-                    onLoginAsGuestClick={this.props.enableGuest && this.props.config && this.props.config.default_hs_url ? this._registerAsGuest: undefined}
+                    onLoginAsGuestClick={this.props.enableGuest && this.props.config && this.props.config.default_hs_url ? this._registerAsGuest.bind(this, true) : undefined}
                     onCancelClick={ this.state.guestCreds ? this.onReturnToGuestClick : null }
-=======
-                    onLoginAsGuestClick={this.props.enableGuest && this.props.config && this.props.config.default_hs_url ? this._registerAsGuest.bind(this, true) : undefined}
->>>>>>> 795435b1
                     />
             );
         }
