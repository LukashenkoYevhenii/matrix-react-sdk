/*
Copyright 2021 The Matrix.org Foundation C.I.C.

Licensed under the Apache License, Version 2.0 (the "License");
you may not use this file except in compliance with the License.
You may obtain a copy of the License at

    http://www.apache.org/licenses/LICENSE-2.0

Unless required by applicable law or agreed to in writing, software
distributed under the License is distributed on an "AS IS" BASIS,
WITHOUT WARRANTIES OR CONDITIONS OF ANY KIND, either express or implied.
See the License for the specific language governing permissions and
limitations under the License.
*/

import React, { useContext, useEffect, useMemo, useRef, useState } from 'react';
import { EventTimelineSet } from 'matrix-js-sdk/src/models/event-timeline-set';
import { Room } from 'matrix-js-sdk/src/models/room';
import { RelationType } from 'matrix-js-sdk/src/@types/event';
import { MatrixClient } from 'matrix-js-sdk/src/client';
import {
    Filter,
    IFilterDefinition,
    UNSTABLE_FILTER_RELATION_SENDERS,
    UNSTABLE_FILTER_RELATION_TYPES,
} from 'matrix-js-sdk/src/filter';

import BaseCard from "../views/right_panel/BaseCard";
import ResizeNotifier from '../../utils/ResizeNotifier';
import MatrixClientContext from '../../contexts/MatrixClientContext';
import { _t } from '../../languageHandler';
import { ContextMenuButton } from '../../accessibility/context_menu/ContextMenuButton';
import ContextMenu, { ChevronFace, MenuItemRadio, useContextMenu } from './ContextMenu';
import RoomContext, { TimelineRenderingType } from '../../contexts/RoomContext';
import TimelinePanel from './TimelinePanel';
import { Layout } from '../../settings/enums/Layout';
import { TileShape } from '../views/rooms/EventTile';
import { RoomPermalinkCreator } from '../../utils/permalinks/Permalinks';

async function getThreadTimelineSet(
    client: MatrixClient,
    room: Room,
    filterType = ThreadFilterType.All,
): Promise<EventTimelineSet> {
    const myUserId = client.getUserId();
    const filter = new Filter(myUserId);

    const definition: IFilterDefinition = {
        "room": {
            "timeline": {
                [UNSTABLE_FILTER_RELATION_TYPES.name]: [RelationType.Thread],
            },
        },
    };

    if (filterType === ThreadFilterType.My) {
        definition.room.timeline[UNSTABLE_FILTER_RELATION_SENDERS.name] = [myUserId];
    }

    filter.setDefinition(definition);

    let timelineSet;

    try {
        const filterId = await client.getOrCreateFilter(
            `THREAD_PANEL_${room.roomId}_${filterType}`,
            filter,
        );
        filter.filterId = filterId;
        timelineSet = room.getOrCreateFilteredTimelineSet(
            filter,
            { prepopulateTimeline: false },
        );

        timelineSet.resetLiveTimeline();
        await client.paginateEventTimeline(
            timelineSet.getLiveTimeline(),
            { backwards: true, limit: 20 },
        );
    } catch (e) {
        // Filter creation fails if HomeServer does not support the new relation
        // filter fields. We fallback to the threads that have been discovered in
        // the main timeline
        timelineSet = new EventTimelineSet(room, {});
        for (const [, thread] of room.threads) {
            const isOwnEvent = thread.rootEvent.getSender() === client.getUserId();
            if (filterType !== ThreadFilterType.My || isOwnEvent) {
                timelineSet.getLiveTimeline().addEvent(thread.rootEvent);
            }
        }
    }

    return timelineSet;
}

interface IProps {
    roomId: string;
    onClose: () => void;
    resizeNotifier: ResizeNotifier;
    permalinkCreator: RoomPermalinkCreator;
}

export enum ThreadFilterType {
    "My",
    "All"
}

type ThreadPanelHeaderOption = {
    label: string;
    description: string;
    key: ThreadFilterType;
};

<<<<<<< HEAD
const useFilteredThreadsTimelinePanel = ({
    threads,
    room,
    filterOption,
    userId,
    updateTimeline,
}: {
    threads: Map<string, Thread>;
    room: Room;
    userId: string;
    filterOption: ThreadFilterType;
    updateTimeline: () => void;
}) => {
    const timelineSet = useMemo(() => new EventTimelineSet(null, {
        timelineSupport: true,
        unstableClientRelationAggregation: true,
        pendingEvents: false,
    }), []);

    const buildThreadList = useCallback(function(timelineSet: EventTimelineSet) {
        timelineSet.resetLiveTimeline("");
        Array.from(threads)
            .forEach(([, thread]) => {
                if (filterOption !== ThreadFilterType.My) {
                    timelineSet.addLiveEvent(thread.head);
                }
            });
        updateTimeline();
    }, [filterOption, threads, updateTimeline]);

    useEffect(() => { buildThreadList(timelineSet); }, [timelineSet, buildThreadList]);

    useEventEmitter(room, ThreadEvent.Update, () => { buildThreadList(timelineSet); });
    useEventEmitter(room, ThreadEvent.New, () => { buildThreadList(timelineSet); });

    return timelineSet;
};

=======
>>>>>>> 5096455f
export const ThreadPanelHeaderFilterOptionItem = ({
    label,
    description,
    onClick,
    isSelected,
}: ThreadPanelHeaderOption & {
    onClick: () => void;
    isSelected: boolean;
}) => {
    return <MenuItemRadio
        active={isSelected}
        className="mx_ThreadPanel_Header_FilterOptionItem"
        onClick={onClick}
    >
        <span>{ label }</span>
        <span>{ description }</span>
    </MenuItemRadio>;
};

export const ThreadPanelHeader = ({ filterOption, setFilterOption }: {
    filterOption: ThreadFilterType;
    setFilterOption: (filterOption: ThreadFilterType) => void;
}) => {
    const [menuDisplayed, button, openMenu, closeMenu] = useContextMenu<HTMLElement>();
    const options: readonly ThreadPanelHeaderOption[] = [
        {
            label: _t("My threads"),
            description: _t("Shows all threads you've participated in"),
            key: ThreadFilterType.My,
        },
        {
            label: _t("All threads"),
            description: _t('Shows all threads from current room'),
            key: ThreadFilterType.All,
        },
    ];

    const value = options.find(option => option.key === filterOption);
    const contextMenuOptions = options.map(opt => <ThreadPanelHeaderFilterOptionItem
        key={opt.key}
        label={opt.label}
        description={opt.description}
        onClick={() => {
            setFilterOption(opt.key);
            closeMenu();
        }}
        isSelected={opt === value}
    />);
    const contextMenu = menuDisplayed ? <ContextMenu
        top={100}
        right={33}
        onFinished={closeMenu}
        chevronFace={ChevronFace.Top}
        wrapperClassName="mx_ThreadPanel__header"
    >
        { contextMenuOptions }
    </ContextMenu> : null;
    return <div className="mx_ThreadPanel__header">
        <span>{ _t("Threads") }</span>
        <ContextMenuButton className="mx_ThreadPanel_dropdown" inputRef={button} isExpanded={menuDisplayed} onClick={() => menuDisplayed ? closeMenu() : openMenu()}>
            { `${_t('Show:')} ${value.label}` }
        </ContextMenuButton>
        { contextMenu }
    </div>;
};

interface EmptyThreadIProps {
    filterOption: ThreadFilterType;
    showAllThreadsCallback: () => void;
}

const EmptyThread: React.FC<EmptyThreadIProps> = ({ filterOption, showAllThreadsCallback }) => {
    return <aside className="mx_ThreadPanel_empty">
        <div className="mx_ThreadPanel_largeIcon" />
        <h2>{ _t("Keep discussions organised with threads") }</h2>
        <p>{ _t("Threads help you keep conversations on-topic and easily "
              + "track them over time. Create the first one by using the "
              + "\"Reply in thread\" button on a message.") }
        </p>
        <p>
            { /* Always display that paragraph to prevent layout shift
                When hiding the button */ }
            { filterOption === ThreadFilterType.My
                ? <button onClick={showAllThreadsCallback}>{ _t("Show all threads") }</button>
                : <>&nbsp;</>
            }
        </p>
    </aside>;
};

const ThreadPanel: React.FC<IProps> = ({ roomId, onClose, permalinkCreator }) => {
    const mxClient = useContext(MatrixClientContext);
    const roomContext = useContext(RoomContext);
    const room = mxClient.getRoom(roomId);
    const [filterOption, setFilterOption] = useState<ThreadFilterType>(ThreadFilterType.All);
    const ref = useRef<TimelinePanel>();

    const [timelineSet, setTimelineSet] = useState<EventTimelineSet | null>(null);
    const timelineSetPromise = useMemo(
        async () => {
            const timelineSet = getThreadTimelineSet(mxClient, room, filterOption);
            return timelineSet;
        },
        [mxClient, room, filterOption],
    );
    useEffect(() => {
        timelineSetPromise
            .then(timelineSet => { setTimelineSet(timelineSet); })
            .catch(() => setTimelineSet(null));
    }, [timelineSetPromise]);

    return (
        <RoomContext.Provider value={{
            ...roomContext,
            timelineRenderingType: TimelineRenderingType.ThreadsList,
            showHiddenEventsInTimeline: true,
        }}>
            <BaseCard
                header={<ThreadPanelHeader filterOption={filterOption} setFilterOption={setFilterOption} />}
                className="mx_ThreadPanel"
                onClose={onClose}
                withoutScrollContainer={true}
            >
                { timelineSet && (
                    <TimelinePanel
                        ref={ref}
                        showReadReceipts={false} // No RR support in thread's MVP
                        manageReadReceipts={false} // No RR support in thread's MVP
                        manageReadMarkers={false} // No RM support in thread's MVP
                        sendReadReceiptOnLoad={false} // No RR support in thread's MVP
                        timelineSet={timelineSet}
                        showUrlPreview={true}
                        empty={<EmptyThread
                            filterOption={filterOption}
                            showAllThreadsCallback={() => setFilterOption(ThreadFilterType.All)}
                        />}
                        alwaysShowTimestamps={true}
                        layout={Layout.Group}
                        hideThreadedMessages={false}
                        hidden={false}
                        showReactions={false}
                        className="mx_RoomView_messagePanel mx_GroupLayout"
                        membersLoaded={true}
                        permalinkCreator={permalinkCreator}
                        tileShape={TileShape.ThreadPanel}
                        disableGrouping={true}
                    />
                ) }
            </BaseCard>
        </RoomContext.Provider>
    );
};
export default ThreadPanel;<|MERGE_RESOLUTION|>--- conflicted
+++ resolved
@@ -84,9 +84,9 @@
         // the main timeline
         timelineSet = new EventTimelineSet(room, {});
         for (const [, thread] of room.threads) {
-            const isOwnEvent = thread.rootEvent.getSender() === client.getUserId();
+            const isOwnEvent = thread.head.getSender() === client.getUserId();
             if (filterType !== ThreadFilterType.My || isOwnEvent) {
-                timelineSet.getLiveTimeline().addEvent(thread.rootEvent);
+                timelineSet.getLiveTimeline().addEvent(thread.head);
             }
         }
     }
@@ -112,47 +112,6 @@
     key: ThreadFilterType;
 };
 
-<<<<<<< HEAD
-const useFilteredThreadsTimelinePanel = ({
-    threads,
-    room,
-    filterOption,
-    userId,
-    updateTimeline,
-}: {
-    threads: Map<string, Thread>;
-    room: Room;
-    userId: string;
-    filterOption: ThreadFilterType;
-    updateTimeline: () => void;
-}) => {
-    const timelineSet = useMemo(() => new EventTimelineSet(null, {
-        timelineSupport: true,
-        unstableClientRelationAggregation: true,
-        pendingEvents: false,
-    }), []);
-
-    const buildThreadList = useCallback(function(timelineSet: EventTimelineSet) {
-        timelineSet.resetLiveTimeline("");
-        Array.from(threads)
-            .forEach(([, thread]) => {
-                if (filterOption !== ThreadFilterType.My) {
-                    timelineSet.addLiveEvent(thread.head);
-                }
-            });
-        updateTimeline();
-    }, [filterOption, threads, updateTimeline]);
-
-    useEffect(() => { buildThreadList(timelineSet); }, [timelineSet, buildThreadList]);
-
-    useEventEmitter(room, ThreadEvent.Update, () => { buildThreadList(timelineSet); });
-    useEventEmitter(room, ThreadEvent.New, () => { buildThreadList(timelineSet); });
-
-    return timelineSet;
-};
-
-=======
->>>>>>> 5096455f
 export const ThreadPanelHeaderFilterOptionItem = ({
     label,
     description,
