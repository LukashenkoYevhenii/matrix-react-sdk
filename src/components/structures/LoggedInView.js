/*
Copyright 2015, 2016 OpenMarket Ltd
Copyright 2017 Vector Creations Ltd

Licensed under the Apache License, Version 2.0 (the "License");
you may not use this file except in compliance with the License.
You may obtain a copy of the License at

    http://www.apache.org/licenses/LICENSE-2.0

Unless required by applicable law or agreed to in writing, software
distributed under the License is distributed on an "AS IS" BASIS,
WITHOUT WARRANTIES OR CONDITIONS OF ANY KIND, either express or implied.
See the License for the specific language governing permissions and
limitations under the License.
*/

import * as Matrix from 'matrix-js-sdk';
import React from 'react';

import KeyCode from '../../KeyCode';
import Notifier from '../../Notifier';
import PageTypes from '../../PageTypes';
import sdk from '../../index';
import dis from '../../dispatcher';

/**
 * This is what our MatrixChat shows when we are logged in. The precise view is
 * determined by the page_type property.
 *
 * Currently it's very tightly coupled with MatrixChat. We should try to do
 * something about that.
 *
 * Components mounted below us can access the matrix client via the react context.
 */
export default React.createClass({
    displayName: 'LoggedInView',

    propTypes: {
        matrixClient: React.PropTypes.instanceOf(Matrix.MatrixClient).isRequired,
        page_type: React.PropTypes.string.isRequired,
        onRoomIdResolved: React.PropTypes.func,
        onRoomCreated: React.PropTypes.func,
        onUserSettingsClose: React.PropTypes.func,

        teamToken: React.PropTypes.string,

        // and lots and lots of other stuff.
    },

    childContextTypes: {
        matrixClient: React.PropTypes.instanceOf(Matrix.MatrixClient),
        authCache: React.PropTypes.object,
    },

    getChildContext: function() {
        return {
            matrixClient: this._matrixClient,
            authCache: {
                auth: {},
                lastUpdate: 0,
            },
        };
    },

    componentWillMount: function() {
        // stash the MatrixClient in case we log out before we are unmounted
        this._matrixClient = this.props.matrixClient;

        // _scrollStateMap is a map from room id to the scroll state returned by
        // RoomView.getScrollState()
        this._scrollStateMap = {};

        document.addEventListener('keydown', this._onKeyDown);
    },

    componentWillUnmount: function() {
        document.removeEventListener('keydown', this._onKeyDown);
    },

    getScrollStateForRoom: function(roomId) {
        return this._scrollStateMap[roomId];
    },

    canResetTimelineInRoom: function(roomId) {
        if (!this.refs.roomView) {
            return true;
        }
        return this.refs.roomView.canResetTimeline();
    },

    _onKeyDown: function(ev) {
            /*
            // Remove this for now as ctrl+alt = alt-gr so this breaks keyboards which rely on alt-gr for numbers
            // Will need to find a better meta key if anyone actually cares about using this.
            if (ev.altKey && ev.ctrlKey && ev.keyCode > 48 && ev.keyCode < 58) {
                dis.dispatch({
                    action: 'view_indexed_room',
                    roomIndex: ev.keyCode - 49,
                });
                ev.stopPropagation();
                ev.preventDefault();
                return;
            }
            */

        var handled = false;

        switch (ev.keyCode) {
            case KeyCode.UP:
            case KeyCode.DOWN:
                if (ev.altKey && !ev.shiftKey && !ev.ctrlKey && !ev.metaKey) {
                    var action = ev.keyCode == KeyCode.UP ?
                        'view_prev_room' : 'view_next_room';
                    dis.dispatch({action: action});
                    handled = true;
                }
                break;

            case KeyCode.PAGE_UP:
            case KeyCode.PAGE_DOWN:
                if (!ev.ctrlKey && !ev.shiftKey && !ev.altKey && !ev.metaKey) {
                    this._onScrollKeyPressed(ev);
                    handled = true;
                }
                break;

            case KeyCode.HOME:
            case KeyCode.END:
                if (ev.ctrlKey && !ev.shiftKey && !ev.altKey && !ev.metaKey) {
                    this._onScrollKeyPressed(ev);
                    handled = true;
                }
                break;
        }

        if (handled) {
            ev.stopPropagation();
            ev.preventDefault();
        }
    },

    /** dispatch a page-up/page-down/etc to the appropriate component */
    _onScrollKeyPressed: function(ev) {
        if (this.refs.roomView) {
            this.refs.roomView.handleScrollKey(ev);
        }
        else if (this.refs.roomDirectory) {
            this.refs.roomDirectory.handleScrollKey(ev);
        }
    },

    render: function() {
        const LeftPanel = sdk.getComponent('structures.LeftPanel');
        const RightPanel = sdk.getComponent('structures.RightPanel');
        const RoomView = sdk.getComponent('structures.RoomView');
        const UserSettings = sdk.getComponent('structures.UserSettings');
        const CreateRoom = sdk.getComponent('structures.CreateRoom');
        const RoomDirectory = sdk.getComponent('structures.RoomDirectory');
        const HomePage = sdk.getComponent('structures.HomePage');
        const MatrixToolbar = sdk.getComponent('globals.MatrixToolbar');
        const GuestWarningBar = sdk.getComponent('globals.GuestWarningBar');
        const NewVersionBar = sdk.getComponent('globals.NewVersionBar');

        let page_element;
        let right_panel = '';

        switch (this.props.page_type) {
            case PageTypes.RoomView:
                page_element = <RoomView
                        ref='roomView'
                        roomAddress={this.props.currentRoomAlias || this.props.currentRoomId}
                        autoJoin={this.props.autoJoin}
                        onRoomIdResolved={this.props.onRoomIdResolved}
                        eventId={this.props.initialEventId}
                        thirdPartyInvite={this.props.thirdPartyInvite}
                        oobData={this.props.roomOobData}
                        highlightedEventId={this.props.highlightedEventId}
                        eventPixelOffset={this.props.initialEventPixelOffset}
                        key={this.props.currentRoomAlias || this.props.currentRoomId}
                        opacity={this.props.middleOpacity}
                        collapsedRhs={this.props.collapse_rhs}
                        ConferenceHandler={this.props.ConferenceHandler}
                        scrollStateMap={this._scrollStateMap}
                    />;
                if (!this.props.collapse_rhs) right_panel = <RightPanel roomId={this.props.currentRoomId} opacity={this.props.rightOpacity} />;
                break;

            case PageTypes.UserSettings:
                page_element = <UserSettings
                    onClose={this.props.onUserSettingsClose}
                    brand={this.props.config.brand}
                    collapsedRhs={this.props.collapse_rhs}
                    enableLabs={this.props.config.enableLabs}
                    referralBaseUrl={this.props.config.referralBaseUrl}
                    teamToken={this.props.teamToken}
                />;
                if (!this.props.collapse_rhs) right_panel = <RightPanel opacity={this.props.rightOpacity}/>;
                break;

            case PageTypes.CreateRoom:
                page_element = <CreateRoom
                    onRoomCreated={this.props.onRoomCreated}
                    collapsedRhs={this.props.collapse_rhs}
                />;
                if (!this.props.collapse_rhs) right_panel = <RightPanel opacity={this.props.rightOpacity}/>;
                break;

            case PageTypes.RoomDirectory:
                page_element = <RoomDirectory
                    ref="roomDirectory"
                    config={this.props.config.roomDirectory}
                />;
<<<<<<< HEAD
                if (!this.props.collapse_rhs) right_panel = <RightPanel opacity={this.props.rightOpacity}/>;
=======
>>>>>>> 19d727ab
                break;

            case PageTypes.HomePage:
                page_element = <HomePage
                    collapsedRhs={this.props.collapse_rhs}
                    teamServerUrl={this.props.config.teamServerConfig.teamServerURL}
                    teamToken={this.props.teamToken}
                />
                if (!this.props.collapse_rhs) right_panel = <RightPanel opacity={this.props.rightOpacity}/>
                break;

            case PageTypes.UserView:
                page_element = null; // deliberately null for now
                right_panel = <RightPanel userId={this.props.viewUserId} opacity={this.props.rightOpacity} />;
                break;
        }

        var topBar;
        if (this.props.hasNewVersion) {
            topBar = <NewVersionBar version={this.props.version} newVersion={this.props.newVersion}
                releaseNotes={this.props.newVersionReleaseNotes}
            />;
        }
        else if (this.props.matrixClient.isGuest()) {
            topBar = <GuestWarningBar />;
        }
        else if (Notifier.supportsDesktopNotifications() && !Notifier.isEnabled() && !Notifier.isToolbarHidden()) {
            topBar = <MatrixToolbar />;
        }

        var bodyClasses = 'mx_MatrixChat';
        if (topBar) {
            bodyClasses += ' mx_MatrixChat_toolbarShowing';
        }

        return (
            <div className='mx_MatrixChat_wrapper'>
                {topBar}
                <div className={bodyClasses}>
                    <LeftPanel
                        selectedRoom={this.props.currentRoomId}
                        collapsed={this.props.collapse_lhs || false}
                        opacity={this.props.leftOpacity}
                        teamToken={this.props.teamToken}
                    />
                    <main className='mx_MatrixChat_middlePanel'>
                        {page_element}
                    </main>
                    {right_panel}
                </div>
            </div>
        );
    },
});<|MERGE_RESOLUTION|>--- conflicted
+++ resolved
@@ -211,10 +211,6 @@
                     ref="roomDirectory"
                     config={this.props.config.roomDirectory}
                 />;
-<<<<<<< HEAD
-                if (!this.props.collapse_rhs) right_panel = <RightPanel opacity={this.props.rightOpacity}/>;
-=======
->>>>>>> 19d727ab
                 break;
 
             case PageTypes.HomePage:
