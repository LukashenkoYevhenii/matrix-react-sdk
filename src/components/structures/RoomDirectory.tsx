/*
Copyright 2019 Michael Telatynski <7t3chguy@gmail.com>
Copyright 2015, 2016, 2019, 2020, 2021 The Matrix.org Foundation C.I.C.

Licensed under the Apache License, Version 2.0 (the "License");
you may not use this file except in compliance with the License.
You may obtain a copy of the License at

    http://www.apache.org/licenses/LICENSE-2.0

Unless required by applicable law or agreed to in writing, software
distributed under the License is distributed on an "AS IS" BASIS,
WITHOUT WARRANTIES OR CONDITIONS OF ANY KIND, either express or implied.
See the License for the specific language governing permissions and
limitations under the License.
*/

import React from "react";
import { IFieldType, IInstance, IProtocol, IPublicRoomsChunkRoom } from "matrix-js-sdk/src/client";
import { Visibility } from "matrix-js-sdk/src/@types/partials";
import { IRoomDirectoryOptions } from "matrix-js-sdk/src/@types/requests";
import { logger } from "matrix-js-sdk/src/logger";

import { MatrixClientPeg } from "../../MatrixClientPeg";
import dis from "../../dispatcher/dispatcher";
import Modal from "../../Modal";
import { linkifyAndSanitizeHtml } from '../../HtmlUtils';
import { _t } from '../../languageHandler';
import SdkConfig from '../../SdkConfig';
import { instanceForInstanceId, protocolNameForInstanceId } from '../../utils/DirectoryUtils';
import Analytics from '../../Analytics';
import NetworkDropdown, { ALL_ROOMS, Protocols } from "../views/directory/NetworkDropdown";
import SettingsStore from "../../settings/SettingsStore";
import GroupFilterOrderStore from "../../stores/GroupFilterOrderStore";
import GroupStore from "../../stores/GroupStore";
import FlairStore from "../../stores/FlairStore";
import CountlyAnalytics from "../../CountlyAnalytics";
import { replaceableComponent } from "../../utils/replaceableComponent";
import { mediaFromMxc } from "../../customisations/Media";
import { IDialogProps } from "../views/dialogs/IDialogProps";
import AccessibleButton, { ButtonEvent } from "../views/elements/AccessibleButton";
import BaseAvatar from "../views/avatars/BaseAvatar";
import ErrorDialog from "../views/dialogs/ErrorDialog";
import QuestionDialog from "../views/dialogs/QuestionDialog";
import BaseDialog from "../views/dialogs/BaseDialog";
import DirectorySearchBox from "../views/elements/DirectorySearchBox";
import ScrollPanel from "./ScrollPanel";
import Spinner from "../views/elements/Spinner";
import { ActionPayload } from "../../dispatcher/payloads";
import { getDisplayAliasForAliasSet } from "../../Rooms";

<<<<<<< HEAD
=======
import { logger } from "matrix-js-sdk/src/logger";
import { Action } from "../../dispatcher/actions";

>>>>>>> 2b52e17a
const MAX_NAME_LENGTH = 80;
const MAX_TOPIC_LENGTH = 800;

const LAST_SERVER_KEY = "mx_last_room_directory_server";
const LAST_INSTANCE_KEY = "mx_last_room_directory_instance";

function track(action: string) {
    Analytics.trackEvent('RoomDirectory', action);
}

interface IProps extends IDialogProps {
    initialText?: string;
}

interface IState {
    publicRooms: IPublicRoomsChunkRoom[];
    loading: boolean;
    protocolsLoading: boolean;
    error?: string;
    instanceId: string;
    roomServer: string;
    filterString: string;
    selectedCommunityId?: string;
    communityName?: string;
}

@replaceableComponent("structures.RoomDirectory")
export default class RoomDirectory extends React.Component<IProps, IState> {
    private readonly startTime: number;
    private unmounted = false;
    private nextBatch: string = null;
    private filterTimeout: number;
    private protocols: Protocols;

    constructor(props) {
        super(props);

        CountlyAnalytics.instance.trackRoomDirectoryBegin();
        this.startTime = CountlyAnalytics.getTimestamp();

        const selectedCommunityId = SettingsStore.getValue("feature_communities_v2_prototypes")
            ? GroupFilterOrderStore.getSelectedTags()[0]
            : null;

        let protocolsLoading = true;
        if (!MatrixClientPeg.get()) {
            // We may not have a client yet when invoked from welcome page
            protocolsLoading = false;
        } else if (!selectedCommunityId) {
            MatrixClientPeg.get().getThirdpartyProtocols().then((response) => {
                this.protocols = response;
                const myHomeserver = MatrixClientPeg.getHomeserverName();
                const lsRoomServer = localStorage.getItem(LAST_SERVER_KEY);
                const lsInstanceId = localStorage.getItem(LAST_INSTANCE_KEY);

                let roomServer = myHomeserver;
                if (
                    SdkConfig.get().roomDirectory?.servers?.includes(lsRoomServer) ||
                    SettingsStore.getValue("room_directory_servers")?.includes(lsRoomServer)
                ) {
                    roomServer = lsRoomServer;
                }

                let instanceId: string = null;
                if (roomServer === myHomeserver && (
                    lsInstanceId === ALL_ROOMS ||
                    Object.values(this.protocols).some(p => p.instances.some(i => i.instance_id === lsInstanceId))
                )) {
                    instanceId = lsInstanceId;
                }

                // Refresh the room list only if validation failed and we had to change these
                if (this.state.instanceId !== instanceId || this.state.roomServer !== roomServer) {
                    this.setState({
                        protocolsLoading: false,
                        instanceId,
                        roomServer,
                    });
                    this.refreshRoomList();
                    return;
                }
                this.setState({ protocolsLoading: false });
            }, (err) => {
                logger.warn(`error loading third party protocols: ${err}`);
                this.setState({ protocolsLoading: false });
                if (MatrixClientPeg.get().isGuest()) {
                    // Guests currently aren't allowed to use this API, so
                    // ignore this as otherwise this error is literally the
                    // thing you see when loading the client!
                    return;
                }
                track('Failed to get protocol list from homeserver');
                const brand = SdkConfig.get().brand;
                this.setState({
                    error: _t(
                        '%(brand)s failed to get the protocol list from the homeserver. ' +
                        'The homeserver may be too old to support third party networks.',
                        { brand },
                    ),
                });
            });
        } else {
            // We don't use the protocols in the communities v2 prototype experience
            protocolsLoading = false;

            // Grab the profile info async
            FlairStore.getGroupProfileCached(MatrixClientPeg.get(), this.state.selectedCommunityId).then(profile => {
                this.setState({ communityName: profile.name });
            });
        }

        this.state = {
            publicRooms: [],
            loading: true,
            error: null,
            instanceId: localStorage.getItem(LAST_INSTANCE_KEY),
            roomServer: localStorage.getItem(LAST_SERVER_KEY),
            filterString: this.props.initialText || "",
            selectedCommunityId,
            communityName: null,
            protocolsLoading,
        };
    }

    componentDidMount() {
        this.refreshRoomList();
    }

    componentWillUnmount() {
        if (this.filterTimeout) {
            clearTimeout(this.filterTimeout);
        }
        this.unmounted = true;
    }

    private refreshRoomList = () => {
        if (this.state.selectedCommunityId) {
            this.setState({
                publicRooms: GroupStore.getGroupRooms(this.state.selectedCommunityId).map(r => {
                    return {
                        // Translate all the group properties to the directory format
                        room_id: r.roomId,
                        name: r.name,
                        topic: r.topic,
                        canonical_alias: r.canonicalAlias,
                        num_joined_members: r.numJoinedMembers,
                        avatarUrl: r.avatarUrl,
                        world_readable: r.worldReadable,
                        guest_can_join: r.guestsCanJoin,
                    };
                }).filter(r => {
                    const filterString = this.state.filterString;
                    if (filterString) {
                        const containedIn = (s: string) => (s || "").toLowerCase().includes(filterString.toLowerCase());
                        return containedIn(r.name) || containedIn(r.topic) || containedIn(r.canonical_alias);
                    }
                    return true;
                }),
                loading: false,
            });
            return;
        }

        this.nextBatch = null;
        this.setState({
            publicRooms: [],
            loading: true,
        });
        this.getMoreRooms();
    };

    private getMoreRooms(): Promise<boolean> {
        if (this.state.selectedCommunityId) return Promise.resolve(false); // no more rooms
        if (!MatrixClientPeg.get()) return Promise.resolve(false);

        this.setState({
            loading: true,
        });

        const filterString = this.state.filterString;
        const roomServer = this.state.roomServer;
        // remember the next batch token when we sent the request
        // too. If it's changed, appending to the list will corrupt it.
        const nextBatch = this.nextBatch;
        const opts: IRoomDirectoryOptions = { limit: 20 };
        if (roomServer != MatrixClientPeg.getHomeserverName()) {
            opts.server = roomServer;
        }
        if (this.state.instanceId === ALL_ROOMS) {
            opts.include_all_networks = true;
        } else if (this.state.instanceId) {
            opts.third_party_instance_id = this.state.instanceId as string;
        }
        if (this.nextBatch) opts.since = this.nextBatch;
        if (filterString) opts.filter = { generic_search_term: filterString };
        return MatrixClientPeg.get().publicRooms(opts).then((data) => {
            if (
                filterString != this.state.filterString ||
                roomServer != this.state.roomServer ||
                nextBatch != this.nextBatch) {
                // if the filter or server has changed since this request was sent,
                // throw away the result (don't even clear the busy flag
                // since we must still have a request in flight)
                return false;
            }

            if (this.unmounted) {
                // if we've been unmounted, we don't care either.
                return false;
            }

            if (this.state.filterString) {
                const count = data.total_room_count_estimate || data.chunk.length;
                CountlyAnalytics.instance.trackRoomDirectorySearch(count, this.state.filterString);
            }

            this.nextBatch = data.next_batch;
            this.setState((s) => ({
                ...s,
                publicRooms: [...s.publicRooms, ...(data.chunk || [])],
                loading: false,
            }));
            return Boolean(data.next_batch);
        }, (err) => {
            if (
                filterString != this.state.filterString ||
                roomServer != this.state.roomServer ||
                nextBatch != this.nextBatch) {
                // as above: we don't care about errors for old requests either
                return false;
            }

            if (this.unmounted) {
                // if we've been unmounted, we don't care either.
                return false;
            }

            logger.error("Failed to get publicRooms: %s", JSON.stringify(err));
            track('Failed to get public room list');
            const brand = SdkConfig.get().brand;
            this.setState({
                loading: false,
                error: (
                    _t('%(brand)s failed to get the public room list.', { brand }) +
                    (err && err.message) ? err.message : _t('The homeserver may be unavailable or overloaded.')
                ),
            });
        });
    }

    /**
     * A limited interface for removing rooms from the directory.
     * Will set the room to not be publicly visible and delete the
     * default alias. In the long term, it would be better to allow
     * HS admins to do this through the RoomSettings interface, but
     * this needs SPEC-417.
     */
    private removeFromDirectory(room: IPublicRoomsChunkRoom) {
        const alias = getDisplayAliasForRoom(room);
        const name = room.name || alias || _t('Unnamed room');

        let desc;
        if (alias) {
            desc = _t('Delete the room address %(alias)s and remove %(name)s from the directory?', { alias, name });
        } else {
            desc = _t('Remove %(name)s from the directory?', { name: name });
        }

        Modal.createTrackedDialog('Remove from Directory', '', QuestionDialog, {
            title: _t('Remove from Directory'),
            description: desc,
            onFinished: (shouldDelete: boolean) => {
                if (!shouldDelete) return;

                const modal = Modal.createDialog(Spinner);
                let step = _t('remove %(name)s from the directory.', { name: name });

                MatrixClientPeg.get().setRoomDirectoryVisibility(room.room_id, Visibility.Private).then(() => {
                    if (!alias) return;
                    step = _t('delete the address.');
                    return MatrixClientPeg.get().deleteAlias(alias);
                }).then(() => {
                    modal.close();
                    this.refreshRoomList();
                }, (err) => {
                    modal.close();
                    this.refreshRoomList();
                    logger.error("Failed to " + step + ": " + err);
                    Modal.createTrackedDialog('Remove from Directory Error', '', ErrorDialog, {
                        title: _t('Error'),
                        description: (err && err.message)
                            ? err.message
                            : _t('The server may be unavailable or overloaded'),
                    });
                });
            },
        });
    }

    private onRoomClicked = (room: IPublicRoomsChunkRoom, ev: React.MouseEvent) => {
        // If room was shift-clicked, remove it from the room directory
        if (ev.shiftKey && !this.state.selectedCommunityId) {
            ev.preventDefault();
            this.removeFromDirectory(room);
        }
    };

    private onOptionChange = (server: string, instanceId?: string) => {
        // clear next batch so we don't try to load more rooms
        this.nextBatch = null;
        this.setState({
            // Clear the public rooms out here otherwise we needlessly
            // spend time filtering lots of rooms when we're about to
            // to clear the list anyway.
            publicRooms: [],
            roomServer: server,
            instanceId: instanceId,
            error: null,
        }, this.refreshRoomList);
        // We also refresh the room list each time even though this
        // filtering is client-side. It hopefully won't be client side
        // for very long, and we may have fetched a thousand rooms to
        // find the five gitter ones, at which point we do not want
        // to render all those rooms when switching back to 'all networks'.
        // Easiest to just blow away the state & re-fetch.

        // We have to be careful here so that we don't set instanceId = "undefined"
        localStorage.setItem(LAST_SERVER_KEY, server);
        if (instanceId) {
            localStorage.setItem(LAST_INSTANCE_KEY, instanceId);
        } else {
            localStorage.removeItem(LAST_INSTANCE_KEY);
        }
    };

    private onFillRequest = (backwards: boolean) => {
        if (backwards || !this.nextBatch) return Promise.resolve(false);

        return this.getMoreRooms();
    };

    private onFilterChange = (alias: string) => {
        this.setState({
            filterString: alias || "",
        });

        // don't send the request for a little bit,
        // no point hammering the server with a
        // request for every keystroke, let the
        // user finish typing.
        if (this.filterTimeout) {
            clearTimeout(this.filterTimeout);
        }
        this.filterTimeout = setTimeout(() => {
            this.filterTimeout = null;
            this.refreshRoomList();
        }, 700);
    };

    private onFilterClear = () => {
        // update immediately
        this.setState({
            filterString: "",
        }, this.refreshRoomList);

        if (this.filterTimeout) {
            clearTimeout(this.filterTimeout);
        }
    };

    private onJoinFromSearchClick = (alias: string) => {
        // If we don't have a particular instance id selected, just show that rooms alias
        if (!this.state.instanceId || this.state.instanceId === ALL_ROOMS) {
            // If the user specified an alias without a domain, add on whichever server is selected
            // in the dropdown
            if (alias.indexOf(':') == -1) {
                alias = alias + ':' + this.state.roomServer;
            }
            this.showRoomAlias(alias, true);
        } else {
            // This is a 3rd party protocol. Let's see if we can join it
            const protocolName = protocolNameForInstanceId(this.protocols, this.state.instanceId);
            const instance = instanceForInstanceId(this.protocols, this.state.instanceId);
            const fields = protocolName
                ? this.getFieldsForThirdPartyLocation(alias, this.protocols[protocolName], instance)
                : null;
            if (!fields) {
                const brand = SdkConfig.get().brand;
                Modal.createTrackedDialog('Unable to join network', '', ErrorDialog, {
                    title: _t('Unable to join network'),
                    description: _t('%(brand)s does not know how to join a room on this network', { brand }),
                });
                return;
            }
            MatrixClientPeg.get().getThirdpartyLocation(protocolName, fields).then((resp) => {
                if (resp.length > 0 && resp[0].alias) {
                    this.showRoomAlias(resp[0].alias, true);
                } else {
                    Modal.createTrackedDialog('Room not found', '', ErrorDialog, {
                        title: _t('Room not found'),
                        description: _t('Couldn\'t find a matching Matrix room'),
                    });
                }
            }, (e) => {
                Modal.createTrackedDialog('Fetching third party location failed', '', ErrorDialog, {
                    title: _t('Fetching third party location failed'),
                    description: _t('Unable to look up room ID from server'),
                });
            });
        }
    };

    private onPreviewClick = (ev: ButtonEvent, room: IPublicRoomsChunkRoom) => {
        this.showRoom(room, null, false, true);
        ev.stopPropagation();
    };

    private onViewClick = (ev: ButtonEvent, room: IPublicRoomsChunkRoom) => {
        this.showRoom(room);
        ev.stopPropagation();
    };

    private onJoinClick = (ev: ButtonEvent, room: IPublicRoomsChunkRoom) => {
        this.showRoom(room, null, true);
        ev.stopPropagation();
    };

    private onCreateRoomClick = () => {
        this.onFinished();
        dis.dispatch({
            action: 'view_create_room',
            public: true,
            defaultName: this.state.filterString.trim(),
        });
    };

    private showRoomAlias(alias: string, autoJoin = false) {
        this.showRoom(null, alias, autoJoin);
    }

    private showRoom(room: IPublicRoomsChunkRoom, roomAlias?: string, autoJoin = false, shouldPeek = false) {
        this.onFinished();
        const payload: ActionPayload = {
            action: Action.ViewRoom,
            auto_join: autoJoin,
            should_peek: shouldPeek,
            _type: "room_directory", // instrumentation
        };
        if (room) {
            // Don't let the user view a room they won't be able to either
            // peek or join: fail earlier so they don't have to click back
            // to the directory.
            if (MatrixClientPeg.get().isGuest()) {
                if (!room.world_readable && !room.guest_can_join) {
                    dis.dispatch({ action: 'require_registration' });
                    return;
                }
            }

            if (!roomAlias) {
                roomAlias = getDisplayAliasForRoom(room);
            }

            payload.oob_data = {
                avatarUrl: room.avatar_url,
                // XXX: This logic is duplicated from the JS SDK which
                // would normally decide what the name is.
                name: room.name || roomAlias || _t('Unnamed room'),
            };

            if (this.state.roomServer) {
                payload.via_servers = [this.state.roomServer];
                payload.opts = {
                    viaServers: [this.state.roomServer],
                };
            }
        }
        // It's not really possible to join Matrix rooms by ID because the HS has no way to know
        // which servers to start querying. However, there's no other way to join rooms in
        // this list without aliases at present, so if roomAlias isn't set here we have no
        // choice but to supply the ID.
        if (roomAlias) {
            payload.room_alias = roomAlias;
        } else {
            payload.room_id = room.room_id;
        }
        dis.dispatch(payload);
    }

    private createRoomCells(room: IPublicRoomsChunkRoom) {
        const client = MatrixClientPeg.get();
        const clientRoom = client.getRoom(room.room_id);
        const hasJoinedRoom = clientRoom && clientRoom.getMyMembership() === "join";
        const isGuest = client.isGuest();
        let previewButton;
        let joinOrViewButton;

        // Element Web currently does not allow guests to join rooms, so we
        // instead show them preview buttons for all rooms. If the room is not
        // world readable, a modal will appear asking you to register first. If
        // it is readable, the preview appears as normal.
        if (!hasJoinedRoom && (room.world_readable || isGuest)) {
            previewButton = (
                <AccessibleButton kind="secondary" onClick={(ev) => this.onPreviewClick(ev, room)}>
                    { _t("Preview") }
                </AccessibleButton>
            );
        }
        if (hasJoinedRoom) {
            joinOrViewButton = (
                <AccessibleButton kind="secondary" onClick={(ev) => this.onViewClick(ev, room)}>
                    { _t("View") }
                </AccessibleButton>
            );
        } else if (!isGuest) {
            joinOrViewButton = (
                <AccessibleButton kind="primary" onClick={(ev) => this.onJoinClick(ev, room)}>
                    { _t("Join") }
                </AccessibleButton>
            );
        }

        let name = room.name || getDisplayAliasForRoom(room) || _t('Unnamed room');
        if (name.length > MAX_NAME_LENGTH) {
            name = `${name.substring(0, MAX_NAME_LENGTH)}...`;
        }

        let topic = room.topic || '';
        // Additional truncation based on line numbers is done via CSS,
        // but to ensure that the DOM is not polluted with a huge string
        // we give it a hard limit before rendering.
        if (topic.length > MAX_TOPIC_LENGTH) {
            topic = `${topic.substring(0, MAX_TOPIC_LENGTH)}...`;
        }
        topic = linkifyAndSanitizeHtml(topic);
        let avatarUrl = null;
        if (room.avatar_url) avatarUrl = mediaFromMxc(room.avatar_url).getSquareThumbnailHttp(32);

        // We use onMouseDown instead of onClick, so that we can avoid text getting selected
        return <div
            key={room.room_id}
            role="listitem"
            className="mx_RoomDirectory_listItem"
        >
            <div
                onMouseDown={(ev) => this.onRoomClicked(room, ev)}
                className="mx_RoomDirectory_roomAvatar"
            >
                <BaseAvatar
                    width={32}
                    height={32}
                    resizeMethod='crop'
                    name={name}
                    idName={name}
                    url={avatarUrl}
                />
            </div>
            <div
                onMouseDown={(ev) => this.onRoomClicked(room, ev)}
                className="mx_RoomDirectory_roomDescription"
            >
                <div
                    className="mx_RoomDirectory_name"
                    onMouseDown={(ev) => this.onRoomClicked(room, ev)}
                >
                    { name }
                </div>&nbsp;
                <div
                    className="mx_RoomDirectory_topic"
                    onMouseDown={(ev) => this.onRoomClicked(room, ev)}
                    dangerouslySetInnerHTML={{ __html: topic }}
                />
                <div
                    className="mx_RoomDirectory_alias"
                    onMouseDown={(ev) => this.onRoomClicked(room, ev)}
                >
                    { getDisplayAliasForRoom(room) }
                </div>
            </div>
            <div
                onMouseDown={(ev) => this.onRoomClicked(room, ev)}
                className="mx_RoomDirectory_roomMemberCount"
            >
                { room.num_joined_members }
            </div>
            <div
                onMouseDown={(ev) => this.onRoomClicked(room, ev)}
                // cancel onMouseDown otherwise shift-clicking highlights text
                className="mx_RoomDirectory_preview"
            >
                { previewButton }
            </div>
            <div
                onMouseDown={(ev) => this.onRoomClicked(room, ev)}
                className="mx_RoomDirectory_join"
            >
                { joinOrViewButton }
            </div>
        </div>;
    }

    private stringLooksLikeId(s: string, fieldType: IFieldType) {
        let pat = /^#[^\s]+:[^\s]/;
        if (fieldType && fieldType.regexp) {
            pat = new RegExp(fieldType.regexp);
        }

        return pat.test(s);
    }

    private getFieldsForThirdPartyLocation(userInput: string, protocol: IProtocol, instance: IInstance) {
        // make an object with the fields specified by that protocol. We
        // require that the values of all but the last field come from the
        // instance. The last is the user input.
        const requiredFields = protocol.location_fields;
        if (!requiredFields) return null;
        const fields = {};
        for (let i = 0; i < requiredFields.length - 1; ++i) {
            const thisField = requiredFields[i];
            if (instance.fields[thisField] === undefined) return null;
            fields[thisField] = instance.fields[thisField];
        }
        fields[requiredFields[requiredFields.length - 1]] = userInput;
        return fields;
    }

    private onFinished = () => {
        CountlyAnalytics.instance.trackRoomDirectory(this.startTime);
        this.props.onFinished(false);
    };

    render() {
        let content;
        if (this.state.error) {
            content = this.state.error;
        } else if (this.state.protocolsLoading) {
            content = <Spinner />;
        } else {
            const cells = (this.state.publicRooms || [])
                .reduce((cells, room) => cells.concat(this.createRoomCells(room)), []);
            // we still show the scrollpanel, at least for now, because
            // otherwise we don't fetch more because we don't get a fill
            // request from the scrollpanel because there isn't one

            let spinner;
            if (this.state.loading) {
                spinner = <Spinner />;
            }

            const createNewButton = <>
                <hr />
                <AccessibleButton kind="primary" onClick={this.onCreateRoomClick} className="mx_RoomDirectory_newRoom">
                    { _t("Create new room") }
                </AccessibleButton>
            </>;

            let scrollPanelContent;
            let footer;
            if (cells.length === 0 && !this.state.loading) {
                footer = <>
                    <h5>{ _t('No results for "%(query)s"', { query: this.state.filterString.trim() }) }</h5>
                    <p>
                        { _t("Try different words or check for typos. " +
                            "Some results may not be visible as they're private and you need an invite to join them.") }
                    </p>
                    { createNewButton }
                </>;
            } else {
                scrollPanelContent = <div className="mx_RoomDirectory_table">
                    { cells }
                </div>;
                if (!this.state.loading && !this.nextBatch) {
                    footer = createNewButton;
                }
            }
            content = <ScrollPanel
                className="mx_RoomDirectory_tableWrapper"
                onFillRequest={this.onFillRequest}
                stickyBottom={false}
                startAtBottom={false}
            >
                { scrollPanelContent }
                { spinner }
                { footer && <div className="mx_RoomDirectory_footer">
                    { footer }
                </div> }
            </ScrollPanel>;
        }

        let listHeader;
        if (!this.state.protocolsLoading) {
            const protocolName = protocolNameForInstanceId(this.protocols, this.state.instanceId);
            let instanceExpectedFieldType;
            if (
                protocolName &&
                this.protocols &&
                this.protocols[protocolName] &&
                this.protocols[protocolName].location_fields.length > 0 &&
                this.protocols[protocolName].field_types
            ) {
                const lastField = this.protocols[protocolName].location_fields.slice(-1)[0];
                instanceExpectedFieldType = this.protocols[protocolName].field_types[lastField];
            }

            let placeholder = _t('Find a room…');
            if (!this.state.instanceId || this.state.instanceId === ALL_ROOMS) {
                placeholder = _t("Find a room… (e.g. %(exampleRoom)s)", {
                    exampleRoom: "#example:" + this.state.roomServer,
                });
            } else if (instanceExpectedFieldType) {
                placeholder = instanceExpectedFieldType.placeholder;
            }

            let showJoinButton = this.stringLooksLikeId(this.state.filterString, instanceExpectedFieldType);
            if (protocolName) {
                const instance = instanceForInstanceId(this.protocols, this.state.instanceId);
                if (this.getFieldsForThirdPartyLocation(
                    this.state.filterString,
                    this.protocols[protocolName],
                    instance,
                ) === null) {
                    showJoinButton = false;
                }
            }

            let dropdown = (
                <NetworkDropdown
                    protocols={this.protocols}
                    onOptionChange={this.onOptionChange}
                    selectedServerName={this.state.roomServer}
                    selectedInstanceId={this.state.instanceId}
                />
            );
            if (this.state.selectedCommunityId) {
                dropdown = null;
            }

            listHeader = <div className="mx_RoomDirectory_listheader">
                <DirectorySearchBox
                    className="mx_RoomDirectory_searchbox"
                    onChange={this.onFilterChange}
                    onClear={this.onFilterClear}
                    onJoinClick={this.onJoinFromSearchClick}
                    placeholder={placeholder}
                    showJoinButton={showJoinButton}
                    initialText={this.props.initialText}
                />
                { dropdown }
            </div>;
        }
        const explanation =
            _t("If you can't find the room you're looking for, ask for an invite or <a>Create a new room</a>.", null,
                { a: sub => (
                    <AccessibleButton kind="secondary" onClick={this.onCreateRoomClick}>
                        { sub }
                    </AccessibleButton>
                ) },
            );

        const title = this.state.selectedCommunityId
            ? _t("Explore rooms in %(communityName)s", {
                communityName: this.state.communityName || this.state.selectedCommunityId,
            }) : _t("Explore rooms");
        return (
            <BaseDialog
                className="mx_RoomDirectory_dialog"
                hasCancel={true}
                onFinished={this.onFinished}
                title={title}
            >
                <div className="mx_RoomDirectory">
                    { explanation }
                    <div className="mx_RoomDirectory_list">
                        { listHeader }
                        { content }
                    </div>
                </div>
            </BaseDialog>
        );
    }
}

// Similar to matrix-react-sdk's MatrixTools.getDisplayAliasForRoom
// but works with the objects we get from the public room list
export function getDisplayAliasForRoom(room: IPublicRoomsChunkRoom) {
    return getDisplayAliasForAliasSet(room.canonical_alias, room.aliases);
}<|MERGE_RESOLUTION|>--- conflicted
+++ resolved
@@ -19,7 +19,6 @@
 import { IFieldType, IInstance, IProtocol, IPublicRoomsChunkRoom } from "matrix-js-sdk/src/client";
 import { Visibility } from "matrix-js-sdk/src/@types/partials";
 import { IRoomDirectoryOptions } from "matrix-js-sdk/src/@types/requests";
-import { logger } from "matrix-js-sdk/src/logger";
 
 import { MatrixClientPeg } from "../../MatrixClientPeg";
 import dis from "../../dispatcher/dispatcher";
@@ -49,12 +48,9 @@
 import { ActionPayload } from "../../dispatcher/payloads";
 import { getDisplayAliasForAliasSet } from "../../Rooms";
 
-<<<<<<< HEAD
-=======
 import { logger } from "matrix-js-sdk/src/logger";
 import { Action } from "../../dispatcher/actions";
 
->>>>>>> 2b52e17a
 const MAX_NAME_LENGTH = 80;
 const MAX_TOPIC_LENGTH = 800;
 
