/*
Copyright 2021 The Matrix.org Foundation C.I.C.

Licensed under the Apache License, Version 2.0 (the "License");
you may not use this file except in compliance with the License.
You may obtain a copy of the License at

    http://www.apache.org/licenses/LICENSE-2.0

Unless required by applicable law or agreed to in writing, software
distributed under the License is distributed on an "AS IS" BASIS,
WITHOUT WARRANTIES OR CONDITIONS OF ANY KIND, either express or implied.
See the License for the specific language governing permissions and
limitations under the License.
*/

import React, {useContext, useRef, useState} from "react";
import classNames from "classnames";
import {EventType, RoomType, RoomCreateTypeField} from "matrix-js-sdk/src/@types/event";
import FocusLock from "react-focus-lock";

import {_t} from "../../../languageHandler";
import AccessibleTooltipButton from "../elements/AccessibleTooltipButton";
import {ChevronFace, ContextMenu} from "../../structures/ContextMenu";
import createRoom from "../../../createRoom";
import MatrixClientContext from "../../../contexts/MatrixClientContext";
import {SpaceAvatar} from "./SpaceBasicSettings";
import AccessibleButton from "../elements/AccessibleButton";
import {BetaPill} from "../beta/BetaCard";
import defaultDispatcher from "../../../dispatcher/dispatcher";
import {Action} from "../../../dispatcher/actions";
import {USER_LABS_TAB} from "../dialogs/UserSettingsDialog";
import Field from "../elements/Field";
import withValidation from "../elements/Validation";
import {SpaceFeedbackPrompt} from "../../structures/SpaceRoomView";
<<<<<<< HEAD
import RoomAliasField from "../elements/RoomAliasField";
=======
import { Preset } from "matrix-js-sdk/src/@types/partials";
import { ICreateRoomStateEvent } from "matrix-js-sdk/src/@types/requests";
>>>>>>> 419baebd

const SpaceCreateMenuType = ({ title, description, className, onClick }) => {
    return (
        <AccessibleButton className={classNames("mx_SpaceCreateMenuType", className)} onClick={onClick}>
            <h3>{ title }</h3>
            <span>{ description }</span>
        </AccessibleButton>
    );
};

enum Visibility {
    Public,
    Private,
}

const spaceNameValidator = withValidation({
    rules: [
        {
            key: "required",
            test: async ({ value }) => !!value,
            invalid: () => _t("Please enter a name for the space"),
        },
    ],
});

const nameToAlias = (name: string, domain: string): string => {
    const localpart = name.trim().toLowerCase().replace(/\s+/g, "-").replace(/[^a-z0-9_-]+/gi, "");
    return `#${localpart}:${domain}`;
};

const SpaceCreateMenu = ({ onFinished }) => {
    const cli = useContext(MatrixClientContext);
    const [visibility, setVisibility] = useState<Visibility>(null);
    const [busy, setBusy] = useState<boolean>(false);

    const [name, setName] = useState("");
    const spaceNameField = useRef<Field>();
    const [alias, setAlias] = useState("");
    const spaceAliasField = useRef<RoomAliasField>();
    const [avatar, setAvatar] = useState<File>(null);
    const [topic, setTopic] = useState<string>("");

    const onSpaceCreateClick = async (e) => {
        e.preventDefault();
        if (busy) return;

        setBusy(true);
        // require & validate the space name field
        if (!await spaceNameField.current.validate({ allowEmpty: false })) {
            spaceNameField.current.focus();
            spaceNameField.current.validate({ allowEmpty: false, focused: true });
            setBusy(false);
            return;
        }
        // validate the space name alias field but do not require it
        if (visibility === Visibility.Public && !await spaceAliasField.current.validate({ allowEmpty: true })) {
            spaceAliasField.current.focus();
            spaceAliasField.current.validate({ allowEmpty: true, focused: true });
            setBusy(false);
            return;
        }

        const initialState: ICreateRoomStateEvent[] = [
            {
                type: EventType.RoomHistoryVisibility,
                content: {
                    "history_visibility": visibility === Visibility.Public ? "world_readable" : "invited",
                },
            },
        ];
        if (avatar) {
            const url = await cli.uploadContent(avatar);

            initialState.push({
                type: EventType.RoomAvatar,
                content: { url },
            });
        }

        try {
            await createRoom({
                createOpts: {
                    preset: visibility === Visibility.Public ? Preset.PublicChat : Preset.PrivateChat,
                    name,
                    creation_content: {
                        [RoomCreateTypeField]: RoomType.Space,
                    },
                    initial_state: initialState,
                    power_level_content_override: {
                        // Only allow Admins to write to the timeline to prevent hidden sync spam
                        events_default: 100,
                        ...Visibility.Public ? { invite: 0 } : {},
                    },
                    room_alias_name: alias ? alias.substr(1, alias.indexOf(":") - 1) : undefined,
                    topic,
                },
                spinner: false,
                encryption: false,
                andView: true,
                inlineErrors: true,
            });

            onFinished();
        } catch (e) {
            console.error(e);
        }
    };

    let body;
    if (visibility === null) {
        body = <React.Fragment>
            <h2>{ _t("Create a space") }</h2>
            <p>{ _t("Spaces are a new way to group rooms and people. " +
                "To join an existing space you'll need an invite.") }</p>

            <SpaceCreateMenuType
                title={_t("Public")}
                description={_t("Open space for anyone, best for communities")}
                className="mx_SpaceCreateMenuType_public"
                onClick={() => setVisibility(Visibility.Public)}
            />
            <SpaceCreateMenuType
                title={_t("Private")}
                description={_t("Invite only, best for yourself or teams")}
                className="mx_SpaceCreateMenuType_private"
                onClick={() => setVisibility(Visibility.Private)}
            />

            <p>{ _t("You can change this later") }</p>

            <SpaceFeedbackPrompt onClick={onFinished} />
        </React.Fragment>;
    } else {
        const domain = cli.getDomain();
        body = <React.Fragment>
            <AccessibleTooltipButton
                className="mx_SpaceCreateMenu_back"
                onClick={() => setVisibility(null)}
                title={_t("Go back")}
            />

            <h2>
                {
                    visibility === Visibility.Public ? _t("Your public space") : _t("Your private space")
                }
            </h2>
            <p>
                {
                    _t("Add some details to help people recognise it.")
                } {
                    _t("You can change these anytime.")
                }
            </p>

            <form className="mx_SpaceBasicSettings" onSubmit={onSpaceCreateClick}>
                <SpaceAvatar setAvatar={setAvatar} avatarDisabled={busy} />

                <Field
                    name="spaceName"
                    label={_t("Name")}
                    autoFocus={true}
                    value={name}
                    onChange={ev => {
                        const newName = ev.target.value;
                        if (!alias || alias === nameToAlias(name, domain)) {
                            setAlias(nameToAlias(newName, domain));
                        }
                        setName(newName);
                    }}
                    ref={spaceNameField}
                    onValidate={spaceNameValidator}
                    disabled={busy}
                />

                { visibility === Visibility.Public
                    ? <RoomAliasField
                        ref={spaceAliasField}
                        onChange={setAlias}
                        domain={domain}
                        value={alias}
                        placeholder={name ? nameToAlias(name, domain) : _t("e.g. my-space")}
                        label={_t("Address")}
                    />
                    : null
                }

                <Field
                    name="spaceTopic"
                    element="textarea"
                    label={_t("Description")}
                    value={topic}
                    onChange={ev => setTopic(ev.target.value)}
                    rows={3}
                    disabled={busy}
                />
            </form>

            <AccessibleButton kind="primary" onClick={onSpaceCreateClick} disabled={busy}>
                { busy ? _t("Creating...") : _t("Create") }
            </AccessibleButton>
        </React.Fragment>;
    }

    return <ContextMenu
        left={72}
        top={62}
        chevronOffset={0}
        chevronFace={ChevronFace.None}
        onFinished={onFinished}
        wrapperClassName="mx_SpaceCreateMenu_wrapper"
        managed={false}
    >
        <FocusLock returnFocus={true}>
            <BetaPill onClick={() => {
                onFinished();
                defaultDispatcher.dispatch({
                    action: Action.ViewUserSettings,
                    initialTabId: USER_LABS_TAB,
                });
            }} />
            { body }
        </FocusLock>
    </ContextMenu>;
}

export default SpaceCreateMenu;<|MERGE_RESOLUTION|>--- conflicted
+++ resolved
@@ -33,12 +33,9 @@
 import Field from "../elements/Field";
 import withValidation from "../elements/Validation";
 import {SpaceFeedbackPrompt} from "../../structures/SpaceRoomView";
-<<<<<<< HEAD
-import RoomAliasField from "../elements/RoomAliasField";
-=======
 import { Preset } from "matrix-js-sdk/src/@types/partials";
 import { ICreateRoomStateEvent } from "matrix-js-sdk/src/@types/requests";
->>>>>>> 419baebd
+import RoomAliasField from "../elements/RoomAliasField";
 
 const SpaceCreateMenuType = ({ title, description, className, onClick }) => {
     return (
