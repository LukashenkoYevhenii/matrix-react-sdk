/*
Copyright 2020-2021 Tulir Asokan <tulir@maunium.net>

Licensed under the Apache License, Version 2.0 (the "License");
you may not use this file except in compliance with the License.
You may obtain a copy of the License at

    http://www.apache.org/licenses/LICENSE-2.0

Unless required by applicable law or agreed to in writing, software
distributed under the License is distributed on an "AS IS" BASIS,
WITHOUT WARRANTIES OR CONDITIONS OF ANY KIND, either express or implied.
See the License for the specific language governing permissions and
limitations under the License.
*/

import React, { createRef } from 'react';
import classNames from 'classnames';
import { MatrixEvent } from "matrix-js-sdk/src/models/event";
import { EventType, MsgType } from 'matrix-js-sdk/src/@types/event';
import { logger } from "matrix-js-sdk/src/logger";

import { _t } from '../../../languageHandler';
import dis from '../../../dispatcher/dispatcher';
<<<<<<< HEAD
=======
import { Action } from '../../../dispatcher/actions';
import { MatrixEvent } from "matrix-js-sdk/src/models/event";
>>>>>>> 2b52e17a
import { RoomPermalinkCreator } from '../../../utils/permalinks/Permalinks';
import SenderProfile from "../messages/SenderProfile";
import MImageReplyBody from "../messages/MImageReplyBody";
import * as sdk from '../../../index';
import { replaceableComponent } from '../../../utils/replaceableComponent';
import { getEventDisplayInfo, isVoiceMessage } from '../../../utils/EventUtils';
import MFileBody from "../messages/MFileBody";
import MVoiceMessageBody from "../messages/MVoiceMessageBody";

interface IProps {
    mxEvent: MatrixEvent;
    permalinkCreator?: RoomPermalinkCreator;
    highlights?: string[];
    highlightLink?: string;
    onHeightChanged?(): void;
    toggleExpandedQuote?: () => void;
}

@replaceableComponent("views.rooms.ReplyTile")
export default class ReplyTile extends React.PureComponent<IProps> {
    private anchorElement = createRef<HTMLAnchorElement>();

    static defaultProps = {
        onHeightChanged: () => {},
    };

    componentDidMount() {
        this.props.mxEvent.on("Event.decrypted", this.onDecrypted);
        this.props.mxEvent.on("Event.beforeRedaction", this.onEventRequiresUpdate);
        this.props.mxEvent.on("Event.replaced", this.onEventRequiresUpdate);
    }

    componentWillUnmount() {
        this.props.mxEvent.removeListener("Event.decrypted", this.onDecrypted);
        this.props.mxEvent.removeListener("Event.beforeRedaction", this.onEventRequiresUpdate);
        this.props.mxEvent.removeListener("Event.replaced", this.onEventRequiresUpdate);
    }

    private onDecrypted = (): void => {
        this.forceUpdate();
        if (this.props.onHeightChanged) {
            this.props.onHeightChanged();
        }
    };

    private onEventRequiresUpdate = (): void => {
        // Force update when necessary - redactions and edits
        this.forceUpdate();
    };

    private onClick = (e: React.MouseEvent): void => {
        const clickTarget = e.target as HTMLElement;
        // Following a link within a reply should not dispatch the `view_room` action
        // so that the browser can direct the user to the correct location
        // The exception being the link wrapping the reply
        if (
            clickTarget.tagName.toLowerCase() !== "a" ||
            clickTarget.closest("a") === null ||
            clickTarget === this.anchorElement.current
        ) {
            // This allows the permalink to be opened in a new tab/window or copied as
            // matrix.to, but also for it to enable routing within Riot when clicked.
            e.preventDefault();
            // Expand thread on shift key
            if (this.props.toggleExpandedQuote && e.shiftKey) {
                this.props.toggleExpandedQuote();
            } else {
                dis.dispatch({
                    action: Action.ViewRoom,
                    event_id: this.props.mxEvent.getId(),
                    highlighted: true,
                    room_id: this.props.mxEvent.getRoomId(),
                });
            }
        }
    };

    render() {
        const mxEvent = this.props.mxEvent;
        const msgType = mxEvent.getContent().msgtype;
        const evType = mxEvent.getType() as EventType;

        const { tileHandler, isInfoMessage } = getEventDisplayInfo(mxEvent);
        // This shouldn't happen: the caller should check we support this type
        // before trying to instantiate us
        if (!tileHandler) {
            const { mxEvent } = this.props;
            logger.warn(`Event type not supported: type:${mxEvent.getType()} isState:${mxEvent.isState()}`);
            return <div className="mx_ReplyTile mx_ReplyTile_info mx_MNoticeBody">
                { _t('This event could not be displayed') }
            </div>;
        }

        const EventTileType = sdk.getComponent(tileHandler);

        const classes = classNames("mx_ReplyTile", {
            mx_ReplyTile_info: isInfoMessage && !mxEvent.isRedacted(),
            mx_ReplyTile_audio: msgType === MsgType.Audio,
            mx_ReplyTile_video: msgType === MsgType.Video,
        });

        let permalink = "#";
        if (this.props.permalinkCreator) {
            permalink = this.props.permalinkCreator.forEvent(mxEvent.getId());
        }

        let sender;
        const needsSenderProfile = (
            !isInfoMessage &&
            msgType !== MsgType.Image &&
            tileHandler !== EventType.RoomCreate &&
            evType !== EventType.Sticker
        );

        if (needsSenderProfile) {
            sender = <SenderProfile
                mxEvent={mxEvent}
                enableFlair={false}
            />;
        }

        const msgtypeOverrides = {
            [MsgType.Image]: MImageReplyBody,
            // Override audio and video body with file body. We also hide the download/decrypt button using CSS
            [MsgType.Audio]: isVoiceMessage(mxEvent) ? MVoiceMessageBody : MFileBody,
            [MsgType.Video]: MFileBody,
        };
        const evOverrides = {
            // Use MImageReplyBody so that the sticker isn't taking up a lot of space
            [EventType.Sticker]: MImageReplyBody,
        };

        return (
            <div className={classes}>
                <a href={permalink} onClick={this.onClick} ref={this.anchorElement}>
                    { sender }
                    <EventTileType
                        ref="tile"
                        mxEvent={mxEvent}
                        highlights={this.props.highlights}
                        highlightLink={this.props.highlightLink}
                        onHeightChanged={this.props.onHeightChanged}
                        showUrlPreview={false}
                        overrideBodyTypes={msgtypeOverrides}
                        overrideEventTypes={evOverrides}
                        replacingEventId={mxEvent.replacingEventId()}
                        maxImageHeight={96} />
                </a>
            </div>
        );
    }
}<|MERGE_RESOLUTION|>--- conflicted
+++ resolved
@@ -16,25 +16,21 @@
 
 import React, { createRef } from 'react';
 import classNames from 'classnames';
-import { MatrixEvent } from "matrix-js-sdk/src/models/event";
-import { EventType, MsgType } from 'matrix-js-sdk/src/@types/event';
-import { logger } from "matrix-js-sdk/src/logger";
-
 import { _t } from '../../../languageHandler';
 import dis from '../../../dispatcher/dispatcher';
-<<<<<<< HEAD
-=======
 import { Action } from '../../../dispatcher/actions';
 import { MatrixEvent } from "matrix-js-sdk/src/models/event";
->>>>>>> 2b52e17a
 import { RoomPermalinkCreator } from '../../../utils/permalinks/Permalinks';
 import SenderProfile from "../messages/SenderProfile";
 import MImageReplyBody from "../messages/MImageReplyBody";
 import * as sdk from '../../../index';
+import { EventType, MsgType } from 'matrix-js-sdk/src/@types/event';
 import { replaceableComponent } from '../../../utils/replaceableComponent';
 import { getEventDisplayInfo, isVoiceMessage } from '../../../utils/EventUtils';
 import MFileBody from "../messages/MFileBody";
 import MVoiceMessageBody from "../messages/MVoiceMessageBody";
+
+import { logger } from "matrix-js-sdk/src/logger";
 
 interface IProps {
     mxEvent: MatrixEvent;
