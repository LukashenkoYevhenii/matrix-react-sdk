--- conflicted
+++ resolved
@@ -391,7 +391,6 @@
             guest_access = guest_access.getContent().guest_access;
         }
 
-<<<<<<< HEAD
         var are_notifications_muted;
         var roomPushRule = MatrixClientPeg.get().getRoomPushRule("global", this.props.room.roomId); 
         if (roomPushRule) {
@@ -400,12 +399,10 @@
             }
         }
 
-        var events_levels = power_levels.events || {};
-=======
         var events_levels = (power_levels ? power_levels.events : {}) || {};
 
         var user_id = MatrixClientPeg.get().credentials.userId;
->>>>>>> cc3d27bd
+
 
         if (power_levels) {
             power_levels = power_levels.getContent();
@@ -680,45 +677,26 @@
             <div className="mx_RoomSettings">
                 <label><input type="checkbox" ref="is_private" defaultChecked={join_rule != "public"}/> Make this room private</label> <br/>
                 <label><input type="checkbox" ref="share_history" defaultChecked={history_visibility == "shared"}/> Share message history with new users</label> <br/>
-<<<<<<< HEAD
-                <label>
-                    <input type="checkbox" ref="guests_read" defaultChecked={history_visibility === "world_readable"}/>
-                    Allow guests to read messages in this room
-                </label> <br/>
-                <label>
-                    <input type="checkbox" ref="guests_join" defaultChecked={guest_access === "can_join"}/>
-                    Allow guests to join this room
-                </label> <br/>
-                <label className="mx_RoomSettings_encrypt"><input type="checkbox" /> Encrypt room</label> <br/>
+                <label><input type="checkbox" ref="guests_read" defaultChecked={history_visibility === "world_readable"}/> Allow guests to read messages in this room</label> <br/>
+                <label><input type="checkbox" ref="guests_join" defaultChecked={guest_access === "can_join"}/> Allow guests to join this room</label> <br/>
+                <label className="mx_RoomSettings_encrypt"><input type="checkbox" /> Encrypt room</label>
+
+                { tags_section }
+
+                { room_colors_section }
+
+                { aliases_section }
 
                 <h3>Notifications</h3>
                 <div className="mx_RoomSettings_settings">
                     <label><input type="checkbox" ref="are_notifications_muted" defaultChecked={are_notifications_muted}/> Mute notifications for this room</label>
                 </div>
-
-                <h3>Power levels</h3>
-                <div className="mx_RoomSettings_power_levels mx_RoomSettings_settings">
-                    <div>
-                        <label htmlFor="mx_RoomSettings_ban_level">Ban level</label>
-                        <input type="text" defaultValue={ban_level} size="3" ref="ban" id="mx_RoomSettings_ban_level"
-                            disabled={!can_change_levels || current_user_level < ban_level} onChange={this.onPowerLevelsChanged}/>
-=======
-                <label><input type="checkbox" ref="guests_read" defaultChecked={history_visibility === "world_readable"}/> Allow guests to read messages in this room</label> <br/>
-                <label><input type="checkbox" ref="guests_join" defaultChecked={guest_access === "can_join"}/> Allow guests to join this room</label> <br/>
-                <label className="mx_RoomSettings_encrypt"><input type="checkbox" /> Encrypt room</label>
-
-                { tags_section }
-
-                { room_colors_section }
-
-                { aliases_section }
 
                 <h3>Permissions</h3>
                 <div className="mx_RoomSettings_powerLevels mx_RoomSettings_settings">
                     <div className="mx_RoomSettings_powerLevel">
                         <span className="mx_RoomSettings_powerLevelKey">The default role for new room members is </span>
                         <PowerSelector ref="users_default" value={default_user_level} disabled={!can_change_levels || current_user_level < default_user_level} onChange={this.onPowerLevelsChanged}/>
->>>>>>> cc3d27bd
                     </div>
                     <div className="mx_RoomSettings_powerLevel">
                         <span className="mx_RoomSettings_powerLevelKey">To send messages, you must be a </span>
