/*
Copyright 2020 The Matrix.org Foundation C.I.C.

Licensed under the Apache License, Version 2.0 (the "License");
you may not use this file except in compliance with the License.
You may obtain a copy of the License at

    http://www.apache.org/licenses/LICENSE-2.0

Unless required by applicable law or agreed to in writing, software
distributed under the License is distributed on an "AS IS" BASIS,
WITHOUT WARRANTIES OR CONDITIONS OF ANY KIND, either express or implied.
See the License for the specific language governing permissions and
limitations under the License.
*/

import React from "react";
import classNames from "classnames";
import { formatMinimalBadgeCount } from "../../../utils/FormattingUtils";
import { Room } from "matrix-js-sdk/src/models/room";
import * as RoomNotifs from '../../../RoomNotifs';
import { EffectiveMembership, getEffectiveMembership } from "../../../stores/room-list/membership";
import * as Unread from '../../../Unread';
import { MatrixClientPeg } from "../../../MatrixClientPeg";
import { MatrixEvent } from "matrix-js-sdk/src/models/event";
import { EventEmitter } from "events";
import { arrayDiff } from "../../../utils/arrays";
import { IDestroyable } from "../../../utils/IDestroyable";
import SettingsStore from "../../../settings/SettingsStore";
import { DefaultTagID, TagID } from "../../../stores/room-list/models";
import { readReceiptChangeIsFor } from "../../../utils/read-receipts";

export const NOTIFICATION_STATE_UPDATE = "update";

export enum NotificationColor {
    // Inverted (None -> Red) because we do integer comparisons on this
    None, // nothing special
    Bold, // no badge, show as unread // TODO: This goes away with new notification structures
    Grey, // unread notified messages
    Red,  // unread pings
}

export interface INotificationState extends EventEmitter {
    symbol?: string;
    count: number;
    color: NotificationColor;
}

interface IProps {
    notification: INotificationState;

    /**
     * If true, the badge will show a count if at all possible. This is typically
     * used to override the user's preference for things like room sublists.
     */
    forceCount: boolean;

    /**
     * The room ID, if any, the badge represents.
     */
    roomId?: string;
}

interface IState {
    showCounts: boolean; // whether or not to show counts. Independent of props.forceCount
}

export default class NotificationBadge extends React.PureComponent<IProps, IState> {
    private countWatcherRef: string;

    constructor(props: IProps) {
        super(props);
        this.props.notification.on(NOTIFICATION_STATE_UPDATE, this.onNotificationUpdate);

        this.state = {
            showCounts: SettingsStore.getValue("Notifications.alwaysShowBadgeCounts", this.roomId),
        };

        this.countWatcherRef = SettingsStore.watchSetting(
            "Notifications.alwaysShowBadgeCounts", this.roomId,
            this.countPreferenceChanged,
        );
    }

    private get roomId(): string {
        // We should convert this to null for safety with the SettingsStore
        return this.props.roomId || null;
    }

    public componentWillUnmount() {
        SettingsStore.unwatchSetting(this.countWatcherRef);
    }

    public componentDidUpdate(prevProps: Readonly<IProps>) {
        if (prevProps.notification) {
            prevProps.notification.off(NOTIFICATION_STATE_UPDATE, this.onNotificationUpdate);
        }

        this.props.notification.on(NOTIFICATION_STATE_UPDATE, this.onNotificationUpdate);
    }

    private countPreferenceChanged = () => {
        this.setState({showCounts: SettingsStore.getValue("Notifications.alwaysShowBadgeCounts", this.roomId)});
    };

    private onNotificationUpdate = () => {
        this.forceUpdate(); // notification state changed - update
    };

    public render(): React.ReactElement {
        // Don't show a badge if we don't need to
        if (this.props.notification.color <= NotificationColor.None) return null;

        const hasNotif = this.props.notification.color >= NotificationColor.Red;
        const hasCount = this.props.notification.color >= NotificationColor.Grey;
        const hasUnread = this.props.notification.color >= NotificationColor.Bold;
        const couldBeEmpty = (!this.state.showCounts || hasUnread) && !hasNotif;
        let isEmptyBadge = couldBeEmpty && (!this.state.showCounts || !hasCount);
        if (this.props.forceCount) {
            isEmptyBadge = false;
            if (!hasCount) return null; // Can't render a badge
        }

        let symbol = this.props.notification.symbol || formatMinimalBadgeCount(this.props.notification.count);
        if (isEmptyBadge) symbol = "";

        const classes = classNames({
            'mx_NotificationBadge': true,
            'mx_NotificationBadge_visible': isEmptyBadge ? true : hasCount,
            'mx_NotificationBadge_highlighted': hasNotif,
            'mx_NotificationBadge_dot': isEmptyBadge,
            'mx_NotificationBadge_2char': symbol.length > 0 && symbol.length < 3,
            'mx_NotificationBadge_3char': symbol.length > 2,
        });

        return (
            <div className={classes}>
                <span className="mx_NotificationBadge_count">{symbol}</span>
            </div>
        );
    }
}

<<<<<<< HEAD
export class StaticNotificationState extends EventEmitter implements INotificationState {
    constructor(public symbol: string, public count: number, public color: NotificationColor) {
        super();
    }

    public static forCount(count: number, color: NotificationColor): StaticNotificationState {
        return new StaticNotificationState(null, count, color);
    }

    public static forSymbol(symbol: string, color: NotificationColor): StaticNotificationState {
        return new StaticNotificationState(symbol, 0, color);
    }
}

=======
>>>>>>> 1e39279a
export class RoomNotificationState extends EventEmitter implements IDestroyable, INotificationState {
    private _symbol: string;
    private _count: number;
    private _color: NotificationColor;

    constructor(private room: Room) {
        super();
        this.room.on("Room.receipt", this.handleReadReceipt);
        this.room.on("Room.timeline", this.handleRoomEventUpdate);
        this.room.on("Room.redaction", this.handleRoomEventUpdate);
        MatrixClientPeg.get().on("Event.decrypted", this.handleRoomEventUpdate);
        this.updateNotificationState();
    }

    public get symbol(): string {
        return this._symbol;
    }

    public get count(): number {
        return this._count;
    }

    public get color(): NotificationColor {
        return this._color;
    }

    private get roomIsInvite(): boolean {
        return getEffectiveMembership(this.room.getMyMembership()) === EffectiveMembership.Invite;
    }

    public destroy(): void {
        this.room.removeListener("Room.receipt", this.handleReadReceipt);
        this.room.removeListener("Room.timeline", this.handleRoomEventUpdate);
        this.room.removeListener("Room.redaction", this.handleRoomEventUpdate);
        if (MatrixClientPeg.get()) {
            MatrixClientPeg.get().removeListener("Event.decrypted", this.handleRoomEventUpdate);
        }
    }

    private handleReadReceipt = (event: MatrixEvent, room: Room) => {
        if (!readReceiptChangeIsFor(event, MatrixClientPeg.get())) return; // not our own - ignore
        if (room.roomId !== this.room.roomId) return; // not for us - ignore
        this.updateNotificationState();
    };

    private handleRoomEventUpdate = (event: MatrixEvent) => {
        const roomId = event.getRoomId();

        if (roomId !== this.room.roomId) return; // ignore - not for us
        this.updateNotificationState();
    };

    private updateNotificationState() {
        const before = {count: this.count, symbol: this.symbol, color: this.color};

        if (this.roomIsInvite) {
            this._color = NotificationColor.Red;
            this._symbol = "!";
            this._count = 1; // not used, technically
        } else {
            const redNotifs = RoomNotifs.getUnreadNotificationCount(this.room, 'highlight');
            const greyNotifs = RoomNotifs.getUnreadNotificationCount(this.room, 'total');

            // For a 'true count' we pick the grey notifications first because they include the
            // red notifications. If we don't have a grey count for some reason we use the red
            // count. If that count is broken for some reason, assume zero. This avoids us showing
            // a badge for 'NaN' (which formats as 'NaNB' for NaN Billion).
            const trueCount = greyNotifs ? greyNotifs : (redNotifs ? redNotifs : 0);

            // Note: we only set the symbol if we have an actual count. We don't want to show
            // zero on badges.

            if (redNotifs > 0) {
                this._color = NotificationColor.Red;
                this._count = trueCount;
                this._symbol = null; // symbol calculated by component
            } else if (greyNotifs > 0) {
                this._color = NotificationColor.Grey;
                this._count = trueCount;
                this._symbol = null; // symbol calculated by component
            } else {
                // We don't have any notified messages, but we might have unread messages. Let's
                // find out.
                const hasUnread = Unread.doesRoomHaveUnreadMessages(this.room);
                if (hasUnread) {
                    this._color = NotificationColor.Bold;
                } else {
                    this._color = NotificationColor.None;
                }

                // no symbol or count for this state
                this._count = 0;
                this._symbol = null;
            }
        }

        // finally, publish an update if needed
        const after = {count: this.count, symbol: this.symbol, color: this.color};
        if (JSON.stringify(before) !== JSON.stringify(after)) {
            this.emit(NOTIFICATION_STATE_UPDATE);
        }
    }
}

export class TagSpecificNotificationState extends RoomNotificationState {
    private static TAG_TO_COLOR: {
        // @ts-ignore - TS wants this to be a string key, but we know better
        [tagId: TagID]: NotificationColor,
    } = {
        [DefaultTagID.DM]: NotificationColor.Red,
    };

    private readonly colorWhenNotIdle?: NotificationColor;

    constructor(room: Room, tagId: TagID) {
        super(room);

        const specificColor = TagSpecificNotificationState.TAG_TO_COLOR[tagId];
        if (specificColor) this.colorWhenNotIdle = specificColor;
    }

    public get color(): NotificationColor {
        if (!this.colorWhenNotIdle) return super.color;

        if (super.color !== NotificationColor.None) return this.colorWhenNotIdle;
        return super.color;
    }
}

export class ListNotificationState extends EventEmitter implements IDestroyable, INotificationState {
    private _count: number;
    private _color: NotificationColor;
    private rooms: Room[] = [];
    private states: { [roomId: string]: RoomNotificationState } = {};

    constructor(private byTileCount = false, private tagId: TagID) {
        super();
    }

    public get symbol(): string {
        return null; // This notification state doesn't support symbols
    }

    public get count(): number {
        return this._count;
    }

    public get color(): NotificationColor {
        return this._color;
    }

    public setRooms(rooms: Room[]) {
        // If we're only concerned about the tile count, don't bother setting up listeners.
        if (this.byTileCount) {
            this.rooms = rooms;
            this.calculateTotalState();
            return;
        }

        const oldRooms = this.rooms;
        const diff = arrayDiff(oldRooms, rooms);
        this.rooms = rooms;
        for (const oldRoom of diff.removed) {
            const state = this.states[oldRoom.roomId];
            if (!state) continue; // We likely just didn't have a badge (race condition)
            delete this.states[oldRoom.roomId];
            state.off(NOTIFICATION_STATE_UPDATE, this.onRoomNotificationStateUpdate);
            state.destroy();
        }
        for (const newRoom of diff.added) {
            const state = new TagSpecificNotificationState(newRoom, this.tagId);
            state.on(NOTIFICATION_STATE_UPDATE, this.onRoomNotificationStateUpdate);
            if (this.states[newRoom.roomId]) {
                // "Should never happen" disclaimer.
                console.warn("Overwriting notification state for room:", newRoom.roomId);
                this.states[newRoom.roomId].destroy();
            }
            this.states[newRoom.roomId] = state;
        }

        this.calculateTotalState();
    }

    public getForRoom(room: Room) {
        const state = this.states[room.roomId];
        if (!state) throw new Error("Unknown room for notification state");
        return state;
    }

    public destroy() {
        for (const state of Object.values(this.states)) {
            state.destroy();
        }
        this.states = {};
    }

    private onRoomNotificationStateUpdate = () => {
        this.calculateTotalState();
    };

    private calculateTotalState() {
        const before = {count: this.count, symbol: this.symbol, color: this.color};

        if (this.byTileCount) {
            this._color = NotificationColor.Red;
            this._count = this.rooms.length;
        } else {
            this._count = 0;
            this._color = NotificationColor.None;
            for (const state of Object.values(this.states)) {
                this._count += state.count;
                this._color = Math.max(this.color, state.color);
            }
        }

        // finally, publish an update if needed
        const after = {count: this.count, symbol: this.symbol, color: this.color};
        if (JSON.stringify(before) !== JSON.stringify(after)) {
            this.emit(NOTIFICATION_STATE_UPDATE);
        }
    }
}<|MERGE_RESOLUTION|>--- conflicted
+++ resolved
@@ -141,23 +141,6 @@
     }
 }
 
-<<<<<<< HEAD
-export class StaticNotificationState extends EventEmitter implements INotificationState {
-    constructor(public symbol: string, public count: number, public color: NotificationColor) {
-        super();
-    }
-
-    public static forCount(count: number, color: NotificationColor): StaticNotificationState {
-        return new StaticNotificationState(null, count, color);
-    }
-
-    public static forSymbol(symbol: string, color: NotificationColor): StaticNotificationState {
-        return new StaticNotificationState(symbol, 0, color);
-    }
-}
-
-=======
->>>>>>> 1e39279a
 export class RoomNotificationState extends EventEmitter implements IDestroyable, INotificationState {
     private _symbol: string;
     private _count: number;
