--- conflicted
+++ resolved
@@ -1148,47 +1148,6 @@
                 ]);
             }
 
-<<<<<<< HEAD
-=======
-            case 'reply':
-            case 'reply_preview': {
-                let thread;
-                if (this.props.tileShape === 'reply_preview') {
-                    thread = ReplyThread.makeThread(
-                        this.mxEvent,
-                        this.props.onHeightChanged,
-                        this.props.permalinkCreator,
-                        this.replyThread,
-                        null,
-                        this.props.alwaysShowTimestamps || this.state.hover,
-                    );
-                }
-                return React.createElement(this.props.as || "li", {
-                    "className": classes,
-                    "aria-live": ariaLive,
-                    "aria-atomic": true,
-                    "data-scroll-tokens": scrollToken,
-                }, [
-                    ircTimestamp,
-                    avatar,
-                    sender,
-                    ircPadlock,
-                    <div className="mx_EventTile_reply" key="mx_EventTile_reply">
-                        { groupTimestamp }
-                        { groupPadlock }
-                        { thread }
-                        <EventTileType ref={this.tile}
-                            mxEvent={this.mxEvent}
-                            highlights={this.props.highlights}
-                            highlightLink={this.props.highlightLink}
-                            onHeightChanged={this.props.onHeightChanged}
-                            replacingEventId={this.props.replacingEventId}
-                            showUrlPreview={false}
-                        />
-                    </div>,
-                ]);
-            }
->>>>>>> 2c66adcb
             default: {
                 const thread = ReplyThread.makeThread(
                     this.mxEvent,
