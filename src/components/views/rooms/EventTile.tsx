/*
Copyright 2015-2021 The Matrix.org Foundation C.I.C.
Copyright 2019 Michael Telatynski <7t3chguy@gmail.com>

Licensed under the Apache License, Version 2.0 (the "License");
you may not use this file except in compliance with the License.
You may obtain a copy of the License at

    http://www.apache.org/licenses/LICENSE-2.0

Unless required by applicable law or agreed to in writing, software
distributed under the License is distributed on an "AS IS" BASIS,
WITHOUT WARRANTIES OR CONDITIONS OF ANY KIND, either express or implied.
See the License for the specific language governing permissions and
limitations under the License.
*/

import React, { createRef } from 'react';
import classNames from "classnames";
import { EventType } from "matrix-js-sdk/src/@types/event";
import { EventStatus, MatrixEvent } from "matrix-js-sdk/src/models/event";
import { Relations } from "matrix-js-sdk/src/models/relations";
import { RoomMember } from "matrix-js-sdk/src/models/room-member";

import ReplyThread from "../elements/ReplyThread";
import { _t } from '../../../languageHandler';
import { hasText } from "../../../TextForEvent";
import * as sdk from "../../../index";
import dis from '../../../dispatcher/dispatcher';
import { Layout } from "../../../settings/Layout";
import { formatTime } from "../../../DateUtils";
import { MatrixClientPeg } from '../../../MatrixClientPeg';
import { ALL_RULE_TYPES } from "../../../mjolnir/BanList";
import MatrixClientContext from "../../../contexts/MatrixClientContext";
import { E2E_STATE } from "./E2EIcon";
import { toRem } from "../../../utils/units";
import { WidgetType } from "../../../widgets/WidgetType";
import RoomAvatar from "../avatars/RoomAvatar";
import { WIDGET_LAYOUT_EVENT_TYPE } from "../../../stores/widgets/WidgetLayoutStore";
import { objectHasDiff } from "../../../utils/objects";
import { replaceableComponent } from "../../../utils/replaceableComponent";
import Tooltip from "../elements/Tooltip";
import EditorStateTransfer from "../../../utils/EditorStateTransfer";
import { RoomPermalinkCreator } from '../../../utils/permalinks/Permalinks';
import { StaticNotificationState } from "../../../stores/notifications/StaticNotificationState";
import NotificationBadge from "./NotificationBadge";
import CallEventGrouper from "../../structures/CallEventGrouper";
import { ComposerInsertPayload } from "../../../dispatcher/payloads/ComposerInsertPayload";
import { Action } from '../../../dispatcher/actions';
import MemberAvatar from '../avatars/MemberAvatar';
import SenderProfile from '../messages/SenderProfile';
import MessageTimestamp from '../messages/MessageTimestamp';
import TooltipButton from '../elements/TooltipButton';
import ReadReceiptMarker from "./ReadReceiptMarker";
import MessageActionBar from "../messages/MessageActionBar";
import ReactionsRow from '../messages/ReactionsRow';
import { getEventDisplayInfo } from '../../../utils/EventUtils';

const eventTileTypes = {
    [EventType.RoomMessage]: 'messages.MessageEvent',
    [EventType.Sticker]: 'messages.MessageEvent',
    [EventType.KeyVerificationCancel]: 'messages.MKeyVerificationConclusion',
    [EventType.KeyVerificationDone]: 'messages.MKeyVerificationConclusion',
    [EventType.CallInvite]: 'messages.CallEvent',
};

const stateEventTileTypes = {
    [EventType.RoomEncryption]: 'messages.EncryptionEvent',
    [EventType.RoomCanonicalAlias]: 'messages.TextualEvent',
    [EventType.RoomCreate]: 'messages.RoomCreate',
    [EventType.RoomMember]: 'messages.TextualEvent',
    [EventType.RoomName]: 'messages.TextualEvent',
    [EventType.RoomAvatar]: 'messages.RoomAvatarEvent',
    [EventType.RoomThirdPartyInvite]: 'messages.TextualEvent',
    [EventType.RoomHistoryVisibility]: 'messages.TextualEvent',
    [EventType.RoomTopic]: 'messages.TextualEvent',
    [EventType.RoomPowerLevels]: 'messages.TextualEvent',
    [EventType.RoomPinnedEvents]: 'messages.TextualEvent',
    [EventType.RoomServerAcl]: 'messages.TextualEvent',
    // TODO: Enable support for m.widget event type (https://github.com/vector-im/element-web/issues/13111)
    'im.vector.modular.widgets': 'messages.TextualEvent',
    [WIDGET_LAYOUT_EVENT_TYPE]: 'messages.TextualEvent',
    [EventType.RoomTombstone]: 'messages.TextualEvent',
    [EventType.RoomJoinRules]: 'messages.TextualEvent',
    [EventType.RoomGuestAccess]: 'messages.TextualEvent',
    'm.room.related_groups': 'messages.TextualEvent', // legacy communities flair
};

const stateEventSingular = new Set([
    EventType.RoomEncryption,
    EventType.RoomCanonicalAlias,
    EventType.RoomCreate,
    EventType.RoomName,
    EventType.RoomAvatar,
    EventType.RoomHistoryVisibility,
    EventType.RoomTopic,
    EventType.RoomPowerLevels,
    EventType.RoomPinnedEvents,
    EventType.RoomServerAcl,
    WIDGET_LAYOUT_EVENT_TYPE,
    EventType.RoomTombstone,
    EventType.RoomJoinRules,
    EventType.RoomGuestAccess,
    'm.room.related_groups',
]);

// Add all the Mjolnir stuff to the renderer
for (const evType of ALL_RULE_TYPES) {
    stateEventTileTypes[evType] = 'messages.TextualEvent';
}

export function getHandlerTile(ev) {
    const type = ev.getType();

    // don't show verification requests we're not involved in,
    // not even when showing hidden events
    if (type === "m.room.message") {
        const content = ev.getContent();
        if (content && content.msgtype === "m.key.verification.request") {
            const client = MatrixClientPeg.get();
            const me = client && client.getUserId();
            if (ev.getSender() !== me && content.to !== me) {
                return undefined;
            } else {
                return "messages.MKeyVerificationRequest";
            }
        }
    }
    // these events are sent by both parties during verification, but we only want to render one
    // tile once the verification concludes, so filter out the one from the other party.
    if (type === "m.key.verification.done") {
        const client = MatrixClientPeg.get();
        const me = client && client.getUserId();
        if (ev.getSender() !== me) {
            return undefined;
        }
    }

    // sometimes MKeyVerificationConclusion declines to render.  Jankily decline to render and
    // fall back to showing hidden events, if we're viewing hidden events
    // XXX: This is extremely a hack. Possibly these components should have an interface for
    // declining to render?
    if (type === "m.key.verification.cancel" || type === "m.key.verification.done") {
        const MKeyVerificationConclusion = sdk.getComponent("messages.MKeyVerificationConclusion");
        if (!MKeyVerificationConclusion.prototype._shouldRender.call(null, ev, ev.request)) {
            return;
        }
    }

    // TODO: Enable support for m.widget event type (https://github.com/vector-im/element-web/issues/13111)
    if (type === "im.vector.modular.widgets") {
        let type = ev.getContent()['type'];
        if (!type) {
            // deleted/invalid widget - try the past widget type
            type = ev.getPrevContent()['type'];
        }

        if (WidgetType.JITSI.matches(type)) {
            return "messages.MJitsiWidgetEvent";
        }
    }

    if (ev.isState()) {
        if (stateEventSingular.has(type) && ev.getStateKey() !== "") return undefined;
        return stateEventTileTypes[type];
    }

    return eventTileTypes[type];
}

const MAX_READ_AVATARS = 5;

// Our component structure for EventTiles on the timeline is:
//
// .-EventTile------------------------------------------------.
// | MemberAvatar (SenderProfile)                   TimeStamp |
// |    .-{Message,Textual}Event---------------. Read Avatars |
// |    |   .-MFooBody-------------------.     |              |
// |    |   |  (only if MessageEvent)    |     |              |
// |    |   '----------------------------'     |              |
// |    '--------------------------------------'              |
// '----------------------------------------------------------'

export interface IReadReceiptProps {
    userId: string;
    roomMember: RoomMember;
    ts: number;
}

export enum TileShape {
    Notif = "notif",
    FileGrid = "file_grid",
    Pinned = "pinned",
}

interface IProps {
    // the MatrixEvent to show
    mxEvent: MatrixEvent;

    // true if mxEvent is redacted. This is a prop because using mxEvent.isRedacted()
    // might not be enough when deciding shouldComponentUpdate - prevProps.mxEvent
    // references the same this.props.mxEvent.
    isRedacted?: boolean;

    // true if this is a continuation of the previous event (which has the
    // effect of not showing another avatar/displayname
    continuation?: boolean;

    // true if this is the last event in the timeline (which has the effect
    // of always showing the timestamp)
    last?: boolean;

    // true if the event is the last event in a section (adds a css class for
    // targeting)
    lastInSection?: boolean;

    // True if the event is the last successful (sent) event.
    lastSuccessful?: boolean;

    // true if this is search context (which has the effect of greying out
    // the text
    contextual?: boolean;

    // a list of words to highlight, ordered by longest first
    highlights?: string[];

    // link URL for the highlights
    highlightLink?: string;

    // should show URL previews for this event
    showUrlPreview?: boolean;

    // is this the focused event
    isSelectedEvent?: boolean;

    // callback called when dynamic content in events are loaded
    onHeightChanged?: () => void;

    // a list of read-receipts we should show. Each object has a 'roomMember' and 'ts'.
    readReceipts?: IReadReceiptProps[];

    // opaque readreceipt info for each userId; used by ReadReceiptMarker
    // to manage its animations. Should be an empty object when the room
    // first loads
    readReceiptMap?: any;

    // A function which is used to check if the parent panel is being
    // unmounted, to avoid unnecessary work. Should return true if we
    // are being unmounted.
    checkUnmounting?: () => boolean;

    // the status of this event - ie, mxEvent.status. Denormalised to here so
    // that we can tell when it changes.
    eventSendStatus?: string;

    // the shape of the tile. by default, the layout is intended for the
    // normal room timeline.  alternative values are: "file_list", "file_grid"
    // and "notif".  This could be done by CSS, but it'd be horribly inefficient.
    // It could also be done by subclassing EventTile, but that'd be quite
    // boiilerplatey.  So just make the necessary render decisions conditional
    // for now.
    tileShape?: TileShape;

    // show twelve hour timestamps
    isTwelveHour?: boolean;

    // helper function to access relations for this event
    getRelationsForEvent?: (eventId: string, relationType: string, eventType: string) => Relations;

    // whether to show reactions for this event
    showReactions?: boolean;

    // which layout to use
    layout?: Layout;

    // whether or not to show flair at all
    enableFlair?: boolean;

    // whether or not to show read receipts
    showReadReceipts?: boolean;

    // Used while editing, to pass the event, and to preserve editor state
    // from one editor instance to another when remounting the editor
    // upon receiving the remote echo for an unsent event.
    editState?: EditorStateTransfer;

    // Event ID of the event replacing the content of this event, if any
    replacingEventId?: string;

    // Helper to build permalinks for the room
    permalinkCreator?: RoomPermalinkCreator;

    // CallEventGrouper for this event
    callEventGrouper?: CallEventGrouper;

    // Symbol of the root node
    as?: string;

    // whether or not to always show timestamps
    alwaysShowTimestamps?: boolean;
}

interface IState {
    // Whether the action bar is focused.
    actionBarFocused: boolean;
    // Whether all read receipts are being displayed. If not, only display
    // a truncation of them.
    allReadAvatars: boolean;
    // Whether the event's sender has been verified.
    verified: string;
    // Whether onRequestKeysClick has been called since mounting.
    previouslyRequestedKeys: boolean;
    // The Relations model from the JS SDK for reactions to `mxEvent`
    reactions: Relations;

    hover: boolean;
}

@replaceableComponent("views.rooms.EventTile")
export default class EventTile extends React.Component<IProps, IState> {
    private suppressReadReceiptAnimation: boolean;
    private isListeningForReceipts: boolean;
    private tile = React.createRef();
    private replyThread = React.createRef();

    public readonly ref = createRef<HTMLElement>();

    static defaultProps = {
        // no-op function because onHeightChanged is optional yet some sub-components assume its existence
        onHeightChanged: function() {},
        layout: Layout.Group,
    };

    static contextType = MatrixClientContext;

    constructor(props, context) {
        super(props, context);

        this.state = {
            // Whether the action bar is focused.
            actionBarFocused: false,
            // Whether all read receipts are being displayed. If not, only display
            // a truncation of them.
            allReadAvatars: false,
            // Whether the event's sender has been verified.
            verified: null,
            // Whether onRequestKeysClick has been called since mounting.
            previouslyRequestedKeys: false,
            // The Relations model from the JS SDK for reactions to `mxEvent`
            reactions: this.getReactions(),

            hover: false,
        };

        // don't do RR animations until we are mounted
        this.suppressReadReceiptAnimation = true;

        // Throughout the component we manage a read receipt listener to see if our tile still
        // qualifies for a "sent" or "sending" state (based on their relevant conditions). We
        // don't want to over-subscribe to the read receipt events being fired, so we use a flag
        // to determine if we've already subscribed and use a combination of other flags to find
        // out if we should even be subscribed at all.
        this.isListeningForReceipts = false;
    }

    /**
     * When true, the tile qualifies for some sort of special read receipt. This could be a 'sending'
     * or 'sent' receipt, for example.
     * @returns {boolean}
     */
    private get isEligibleForSpecialReceipt() {
        // First, if there are other read receipts then just short-circuit this.
        if (this.props.readReceipts && this.props.readReceipts.length > 0) return false;
        if (!this.props.mxEvent) return false;

        // Sanity check (should never happen, but we shouldn't explode if it does)
        const room = this.context.getRoom(this.props.mxEvent.getRoomId());
        if (!room) return false;

        // Quickly check to see if the event was sent by us. If it wasn't, it won't qualify for
        // special read receipts.
        const myUserId = MatrixClientPeg.get().getUserId();
        if (this.props.mxEvent.getSender() !== myUserId) return false;

        // Finally, determine if the type is relevant to the user. This notably excludes state
        // events and pretty much anything that can't be sent by the composer as a message. For
        // those we rely on local echo giving the impression of things changing, and expect them
        // to be quick.
        const simpleSendableEvents = [
            EventType.Sticker,
            EventType.RoomMessage,
            EventType.RoomMessageEncrypted,
        ];
        if (!simpleSendableEvents.includes(this.props.mxEvent.getType() as EventType)) return false;

        // Default case
        return true;
    }

    private get shouldShowSentReceipt() {
        // If we're not even eligible, don't show the receipt.
        if (!this.isEligibleForSpecialReceipt) return false;

        // We only show the 'sent' receipt on the last successful event.
        if (!this.props.lastSuccessful) return false;

        // Check to make sure the sending state is appropriate. A null/undefined send status means
        // that the message is 'sent', so we're just double checking that it's explicitly not sent.
        if (this.props.eventSendStatus && this.props.eventSendStatus !== 'sent') return false;

        // If anyone has read the event besides us, we don't want to show a sent receipt.
        const receipts = this.props.readReceipts || [];
        const myUserId = MatrixClientPeg.get().getUserId();
        if (receipts.some(r => r.userId !== myUserId)) return false;

        // Finally, we should show a receipt.
        return true;
    }

    private get shouldShowSendingReceipt() {
        // If we're not even eligible, don't show the receipt.
        if (!this.isEligibleForSpecialReceipt) return false;

        // Check the event send status to see if we are pending. Null/undefined status means the
        // message was sent, so check for that and 'sent' explicitly.
        if (!this.props.eventSendStatus || this.props.eventSendStatus === 'sent') return false;

        // Default to showing - there's no other event properties/behaviours we care about at
        // this point.
        return true;
    }

    // TODO: [REACT-WARNING] Move into constructor
    // eslint-disable-next-line camelcase
    UNSAFE_componentWillMount() {
        this.verifyEvent(this.props.mxEvent);
    }

    componentDidMount() {
        this.suppressReadReceiptAnimation = false;
        const client = this.context;
        client.on("deviceVerificationChanged", this.onDeviceVerificationChanged);
        client.on("userTrustStatusChanged", this.onUserVerificationChanged);
        this.props.mxEvent.on("Event.decrypted", this.onDecrypted);
        if (this.props.showReactions) {
            this.props.mxEvent.on("Event.relationsCreated", this.onReactionsCreated);
        }

        if (this.shouldShowSentReceipt || this.shouldShowSendingReceipt) {
            client.on("Room.receipt", this.onRoomReceipt);
            this.isListeningForReceipts = true;
        }
    }

    // TODO: [REACT-WARNING] Replace with appropriate lifecycle event
    // eslint-disable-next-line camelcase
    UNSAFE_componentWillReceiveProps(nextProps) {
        // re-check the sender verification as outgoing events progress through
        // the send process.
        if (nextProps.eventSendStatus !== this.props.eventSendStatus) {
            this.verifyEvent(nextProps.mxEvent);
        }
    }

    shouldComponentUpdate(nextProps, nextState) {
        if (objectHasDiff(this.state, nextState)) {
            return true;
        }

        return !this.propsEqual(this.props, nextProps);
    }

    componentWillUnmount() {
        const client = this.context;
        client.removeListener("deviceVerificationChanged", this.onDeviceVerificationChanged);
        client.removeListener("userTrustStatusChanged", this.onUserVerificationChanged);
        client.removeListener("Room.receipt", this.onRoomReceipt);
        this.isListeningForReceipts = false;
        this.props.mxEvent.removeListener("Event.decrypted", this.onDecrypted);
        if (this.props.showReactions) {
            this.props.mxEvent.removeListener("Event.relationsCreated", this.onReactionsCreated);
        }
    }

    componentDidUpdate(prevProps, prevState, snapshot) {
        // If we're not listening for receipts and expect to be, register a listener.
        if (!this.isListeningForReceipts && (this.shouldShowSentReceipt || this.shouldShowSendingReceipt)) {
            this.context.on("Room.receipt", this.onRoomReceipt);
            this.isListeningForReceipts = true;
        }
    }

    private onRoomReceipt = (ev, room) => {
        // ignore events for other rooms
        const tileRoom = MatrixClientPeg.get().getRoom(this.props.mxEvent.getRoomId());
        if (room !== tileRoom) return;

        if (!this.shouldShowSentReceipt && !this.shouldShowSendingReceipt && !this.isListeningForReceipts) {
            return;
        }

        // We force update because we have no state or prop changes to queue up, instead relying on
        // the getters we use here to determine what needs rendering.
        this.forceUpdate(() => {
            // Per elsewhere in this file, we can remove the listener once we will have no further purpose for it.
            if (!this.shouldShowSentReceipt && !this.shouldShowSendingReceipt) {
                this.context.removeListener("Room.receipt", this.onRoomReceipt);
                this.isListeningForReceipts = false;
            }
        });
    };

    /** called when the event is decrypted after we show it.
     */
    private onDecrypted = () => {
        // we need to re-verify the sending device.
        // (we call onHeightChanged in verifyEvent to handle the case where decryption
        // has caused a change in size of the event tile)
        this.verifyEvent(this.props.mxEvent);
        this.forceUpdate();
    };

    private onDeviceVerificationChanged = (userId, device) => {
        if (userId === this.props.mxEvent.getSender()) {
            this.verifyEvent(this.props.mxEvent);
        }
    };

    private onUserVerificationChanged = (userId, _trustStatus) => {
        if (userId === this.props.mxEvent.getSender()) {
            this.verifyEvent(this.props.mxEvent);
        }
    };

    private async verifyEvent(mxEvent) {
        if (!mxEvent.isEncrypted()) {
            return;
        }

        const encryptionInfo = this.context.getEventEncryptionInfo(mxEvent);
        const senderId = mxEvent.getSender();
        const userTrust = this.context.checkUserTrust(senderId);

        if (encryptionInfo.mismatchedSender) {
            // something definitely wrong is going on here
            this.setState({
                verified: E2E_STATE.WARNING,
            }, this.props.onHeightChanged); // Decryption may have caused a change in size
            return;
        }

        if (!userTrust.isCrossSigningVerified()) {
            // user is not verified, so default to everything is normal
            this.setState({
                verified: E2E_STATE.NORMAL,
            }, this.props.onHeightChanged); // Decryption may have caused a change in size
            return;
        }

        const eventSenderTrust = encryptionInfo.sender && this.context.checkDeviceTrust(
            senderId, encryptionInfo.sender.deviceId,
        );
        if (!eventSenderTrust) {
            this.setState({
                verified: E2E_STATE.UNKNOWN,
            }, this.props.onHeightChanged); // Decryption may have caused a change in size
            return;
        }

        if (!eventSenderTrust.isVerified()) {
            this.setState({
                verified: E2E_STATE.WARNING,
            }, this.props.onHeightChanged); // Decryption may have caused a change in size
            return;
        }

        if (!encryptionInfo.authenticated) {
            this.setState({
                verified: E2E_STATE.UNAUTHENTICATED,
            }, this.props.onHeightChanged); // Decryption may have caused a change in size
            return;
        }

        this.setState({
            verified: E2E_STATE.VERIFIED,
        }, this.props.onHeightChanged); // Decryption may have caused a change in size
    }

    private propsEqual(objA, objB) {
        const keysA = Object.keys(objA);
        const keysB = Object.keys(objB);

        if (keysA.length !== keysB.length) {
            return false;
        }

        for (let i = 0; i < keysA.length; i++) {
            const key = keysA[i];

            if (!objB.hasOwnProperty(key)) {
                return false;
            }

            // need to deep-compare readReceipts
            if (key === 'readReceipts') {
                const rA = objA[key];
                const rB = objB[key];
                if (rA === rB) {
                    continue;
                }

                if (!rA || !rB) {
                    return false;
                }

                if (rA.length !== rB.length) {
                    return false;
                }
                for (let j = 0; j < rA.length; j++) {
                    if (rA[j].userId !== rB[j].userId) {
                        return false;
                    }
                    // one has a member set and the other doesn't?
                    if (rA[j].roomMember !== rB[j].roomMember) {
                        return false;
                    }
                }
            } else {
                if (objA[key] !== objB[key]) {
                    return false;
                }
            }
        }
        return true;
    }

    shouldHighlight() {
        const actions = this.context.getPushActionsForEvent(this.props.mxEvent.replacingEvent() || this.props.mxEvent);
        if (!actions || !actions.tweaks) { return false; }

        // don't show self-highlights from another of our clients
        if (this.props.mxEvent.getSender() === this.context.credentials.userId) {
            return false;
        }

        return actions.tweaks.highlight;
    }

    toggleAllReadAvatars = () => {
        this.setState({
            allReadAvatars: !this.state.allReadAvatars,
        });
    };

    getReadAvatars() {
        if (this.shouldShowSentReceipt || this.shouldShowSendingReceipt) {
            return <SentReceipt messageState={this.props.mxEvent.getAssociatedStatus()} />;
        }

        // return early if there are no read receipts
        if (!this.props.readReceipts || this.props.readReceipts.length === 0) {
            // We currently must include `mx_EventTile_readAvatars` in the DOM
            // of all events, as it is the positioned parent of the animated
            // read receipts. We can't let it unmount when a receipt moves
            // events, so for now we mount it for all events. Without it, the
            // animation will start from the top of the timeline (because it
            // lost its container).
            // See also https://github.com/vector-im/element-web/issues/17561
            return (
                <div className="mx_EventTile_msgOption">
                    <span className="mx_EventTile_readAvatars" />
                </div>
            );
        }

        const avatars = [];
        const receiptOffset = 15;
        let left = 0;

        const receipts = this.props.readReceipts;

        for (let i = 0; i < receipts.length; ++i) {
            const receipt = receipts[i];

            let hidden = true;
            if ((i < MAX_READ_AVATARS) || this.state.allReadAvatars) {
                hidden = false;
            }
            // TODO: we keep the extra read avatars in the dom to make animation simpler
            // we could optimise this to reduce the dom size.

            // If hidden, set offset equal to the offset of the final visible avatar or
            // else set it proportional to index
            left = (hidden ? MAX_READ_AVATARS - 1 : i) * -receiptOffset;

            const userId = receipt.userId;
            let readReceiptInfo;

            if (this.props.readReceiptMap) {
                readReceiptInfo = this.props.readReceiptMap[userId];
                if (!readReceiptInfo) {
                    readReceiptInfo = {};
                    this.props.readReceiptMap[userId] = readReceiptInfo;
                }
            }

            // add to the start so the most recent is on the end (ie. ends up rightmost)
            avatars.unshift(
                <ReadReceiptMarker key={userId} member={receipt.roomMember}
                    fallbackUserId={userId}
                    leftOffset={left} hidden={hidden}
                    readReceiptInfo={readReceiptInfo}
                    checkUnmounting={this.props.checkUnmounting}
                    suppressAnimation={this.suppressReadReceiptAnimation}
                    onClick={this.toggleAllReadAvatars}
                    timestamp={receipt.ts}
                    showTwelveHour={this.props.isTwelveHour}
                />,
            );
        }
        let remText;
        if (!this.state.allReadAvatars) {
            const remainder = receipts.length - MAX_READ_AVATARS;
            if (remainder > 0) {
                remText = <span className="mx_EventTile_readAvatarRemainder"
                    onClick={this.toggleAllReadAvatars}
                    style={{ right: "calc(" + toRem(-left) + " + " + receiptOffset + "px)" }}>{ remainder }+
                </span>;
            }
        }

        return (
            <div className="mx_EventTile_msgOption">
                <span className="mx_EventTile_readAvatars">
                    { remText }
                    { avatars }
                </span>
            </div>
        );
    }

    onSenderProfileClick = () => {
        const mxEvent = this.props.mxEvent;
        dis.dispatch<ComposerInsertPayload>({
            action: Action.ComposerInsert,
            userId: mxEvent.getSender(),
        });
    };

    onRequestKeysClick = () => {
        this.setState({
            // Indicate in the UI that the keys have been requested (this is expected to
            // be reset if the component is mounted in the future).
            previouslyRequestedKeys: true,
        });

        // Cancel any outgoing key request for this event and resend it. If a response
        // is received for the request with the required keys, the event could be
        // decrypted successfully.
        this.context.cancelAndResendEventRoomKeyRequest(this.props.mxEvent);
    };

    onPermalinkClicked = e => {
        // This allows the permalink to be opened in a new tab/window or copied as
        // matrix.to, but also for it to enable routing within Element when clicked.
        e.preventDefault();
        dis.dispatch({
            action: 'view_room',
            event_id: this.props.mxEvent.getId(),
            highlighted: true,
            room_id: this.props.mxEvent.getRoomId(),
        });
    };

    private renderE2EPadlock() {
        const ev = this.props.mxEvent;

        // event could not be decrypted
        if (ev.getContent().msgtype === 'm.bad.encrypted') {
            return <E2ePadlockUndecryptable />;
        }

        // event is encrypted, display padlock corresponding to whether or not it is verified
        if (ev.isEncrypted()) {
            if (this.state.verified === E2E_STATE.NORMAL) {
                return; // no icon if we've not even cross-signed the user
            } else if (this.state.verified === E2E_STATE.VERIFIED) {
                return; // no icon for verified
            } else if (this.state.verified === E2E_STATE.UNAUTHENTICATED) {
                return (<E2ePadlockUnauthenticated />);
            } else if (this.state.verified === E2E_STATE.UNKNOWN) {
                return (<E2ePadlockUnknown />);
            } else {
                return (<E2ePadlockUnverified />);
            }
        }

        if (this.context.isRoomEncrypted(ev.getRoomId())) {
            // else if room is encrypted
            // and event is being encrypted or is not_sent (Unknown Devices/Network Error)
            if (ev.status === EventStatus.ENCRYPTING) {
                return;
            }
            if (ev.status === EventStatus.NOT_SENT) {
                return;
            }
            if (ev.isState()) {
                return; // we expect this to be unencrypted
            }
            // if the event is not encrypted, but it's an e2e room, show the open padlock
            return <E2ePadlockUnencrypted />;
        }

        // no padlock needed
        return null;
    }

    onActionBarFocusChange = focused => {
        this.setState({
            actionBarFocused: focused,
        });
    };

    getTile = () => this.tile.current;

    getReplyThread = () => this.replyThread.current;

    getReactions = () => {
        if (
            !this.props.showReactions ||
            !this.props.getRelationsForEvent
        ) {
            return null;
        }
        const eventId = this.props.mxEvent.getId();
        return this.props.getRelationsForEvent(eventId, "m.annotation", "m.reaction");
    };

    private onReactionsCreated = (relationType, eventType) => {
        if (relationType !== "m.annotation" || eventType !== "m.reaction") {
            return;
        }
        this.props.mxEvent.removeListener("Event.relationsCreated", this.onReactionsCreated);
        this.setState({
            reactions: this.getReactions(),
        });
    };

    render() {
<<<<<<< HEAD
        //console.info("EventTile showUrlPreview for %s is %s", this.props.mxEvent.getId(), this.props.showUrlPreview);

        const content = this.props.mxEvent.getContent();
        const msgtype = content.msgtype;
        const eventType = this.props.mxEvent.getType();

        let tileHandler = getHandlerTile(this.props.mxEvent);

        // Info messages are basically information about commands processed on a room
        let isBubbleMessage = eventType.startsWith("m.key.verification") ||
            (eventType === EventType.RoomMessage && msgtype && msgtype.startsWith("m.key.verification")) ||
            (eventType === EventType.RoomCreate) ||
            (eventType === EventType.RoomEncryption) ||
            (eventType === EventType.CallInvite) ||
            (tileHandler === "messages.MJitsiWidgetEvent");
        let isInfoMessage = (
            !isBubbleMessage && eventType !== EventType.RoomMessage &&
            eventType !== EventType.Sticker && eventType !== EventType.RoomCreate
        );
=======
        const msgtype = this.props.mxEvent.getContent().msgtype;
        const { tileHandler, isBubbleMessage, isInfoMessage } = getEventDisplayInfo(this.props.mxEvent);
>>>>>>> aaa90406

        // This shouldn't happen: the caller should check we support this type
        // before trying to instantiate us
        if (!tileHandler) {
            const { mxEvent } = this.props;
            console.warn(`Event type not supported: type:${mxEvent.getType()} isState:${mxEvent.isState()}`);
            return <div className="mx_EventTile mx_EventTile_info mx_MNoticeBody">
                <div className="mx_EventTile_line">
                    { _t('This event could not be displayed') }
                </div>
            </div>;
        }
        const EventTileType = sdk.getComponent(tileHandler);

        const isSending = (['sending', 'queued', 'encrypting'].indexOf(this.props.eventSendStatus) !== -1);
        const isRedacted = isMessageEvent(this.props.mxEvent) && this.props.isRedacted;
        const isEncryptionFailure = this.props.mxEvent.isDecryptionFailure();

        const isEditing = !!this.props.editState;
        const classes = classNames({
            mx_EventTile_bubbleContainer: isBubbleMessage,
            mx_EventTile: true,
            mx_EventTile_isEditing: isEditing,
            mx_EventTile_info: isInfoMessage,
            mx_EventTile_12hr: this.props.isTwelveHour,
            // Note: we keep the `sending` state class for tests, not for our styles
            mx_EventTile_sending: !isEditing && isSending,
            mx_EventTile_highlight: this.props.tileShape === TileShape.Notif ? false : this.shouldHighlight(),
            mx_EventTile_selected: this.props.isSelectedEvent,
            mx_EventTile_continuation: this.props.tileShape ? '' : this.props.continuation,
            mx_EventTile_last: this.props.last,
            mx_EventTile_lastInSection: this.props.lastInSection,
            mx_EventTile_contextual: this.props.contextual,
            mx_EventTile_actionBarFocused: this.state.actionBarFocused,
            mx_EventTile_verified: !isBubbleMessage && this.state.verified === E2E_STATE.VERIFIED,
            mx_EventTile_unverified: !isBubbleMessage && this.state.verified === E2E_STATE.WARNING,
            mx_EventTile_unknown: !isBubbleMessage && this.state.verified === E2E_STATE.UNKNOWN,
            mx_EventTile_bad: isEncryptionFailure,
            mx_EventTile_emote: msgtype === 'm.emote',
        });

        // If the tile is in the Sending state, don't speak the message.
        const ariaLive = (this.props.eventSendStatus !== null) ? 'off' : undefined;

        let permalink = "#";
        if (this.props.permalinkCreator) {
            permalink = this.props.permalinkCreator.forEvent(this.props.mxEvent.getId());
        }

        // we can't use local echoes as scroll tokens, because their event IDs change.
        // Local echos have a send "status".
        const scrollToken = this.props.mxEvent.status
            ? undefined
            : this.props.mxEvent.getId();

        let avatar;
        let sender;
        let avatarSize;
        let needsSenderProfile;

        if (this.props.tileShape === TileShape.Notif) {
            avatarSize = 24;
            needsSenderProfile = true;
        } else if (tileHandler === 'messages.RoomCreate' || isBubbleMessage) {
            avatarSize = 0;
            needsSenderProfile = false;
        } else if (isInfoMessage) {
            // a small avatar, with no sender profile, for
            // joins/parts/etc
            avatarSize = 14;
            needsSenderProfile = false;
        } else if (this.props.layout == Layout.IRC) {
            avatarSize = 14;
            needsSenderProfile = true;
        } else if (this.props.continuation && this.props.tileShape !== TileShape.FileGrid) {
            // no avatar or sender profile for continuation messages
            avatarSize = 0;
            needsSenderProfile = false;
        } else {
            avatarSize = 30;
            needsSenderProfile = true;
        }

        if (this.props.mxEvent.sender && avatarSize) {
            let member;
            // set member to receiver (target) if it is a 3PID invite
            // so that the correct avatar is shown as the text is
            // `$target accepted the invitation for $email`
            if (this.props.mxEvent.getContent().third_party_invite) {
                member = this.props.mxEvent.target;
            } else {
                member = this.props.mxEvent.sender;
            }
            avatar = (
                <div className="mx_EventTile_avatar">
                    <MemberAvatar member={member}
                        width={avatarSize} height={avatarSize}
                        viewUserOnClick={true}
                    />
                </div>
            );
        }

        if (needsSenderProfile) {
            if (!this.props.tileShape) {
                sender = <SenderProfile onClick={this.onSenderProfileClick}
                    mxEvent={this.props.mxEvent}
                    enableFlair={this.props.enableFlair}
                />;
            } else {
                sender = <SenderProfile mxEvent={this.props.mxEvent} enableFlair={this.props.enableFlair} />;
            }
        }

        const actionBar = !isEditing ? <MessageActionBar
            mxEvent={this.props.mxEvent}
            reactions={this.state.reactions}
            permalinkCreator={this.props.permalinkCreator}
            getTile={this.getTile}
            getReplyThread={this.getReplyThread}
            onFocusChange={this.onActionBarFocusChange}
        /> : undefined;

        const showTimestamp = this.props.mxEvent.getTs() &&
            (this.props.alwaysShowTimestamps || this.props.last || this.state.hover || this.state.actionBarFocused);
        const timestamp = showTimestamp ?
            <MessageTimestamp showTwelveHour={this.props.isTwelveHour} ts={this.props.mxEvent.getTs()} /> : null;

        const keyRequestHelpText =
            <div className="mx_EventTile_keyRequestInfo_tooltip_contents">
                <p>
                    { this.state.previouslyRequestedKeys ?
                        _t( 'Your key share request has been sent - please check your other sessions ' +
                            'for key share requests.') :
                        _t( 'Key share requests are sent to your other sessions automatically. If you ' +
                            'rejected or dismissed the key share request on your other sessions, click ' +
                            'here to request the keys for this session again.')
                    }
                </p>
                <p>
                    { _t( 'If your other sessions do not have the key for this message you will not ' +
                            'be able to decrypt them.')
                    }
                </p>
            </div>;
        const keyRequestInfoContent = this.state.previouslyRequestedKeys ?
            _t('Key request sent.') :
            _t(
                '<requestLink>Re-request encryption keys</requestLink> from your other sessions.',
                {},
                { 'requestLink': (sub) => <a onClick={this.onRequestKeysClick}>{ sub }</a> },
            );

        const keyRequestInfo = isEncryptionFailure && !isRedacted ?
            <div className="mx_EventTile_keyRequestInfo">
                <span className="mx_EventTile_keyRequestInfo_text">
                    { keyRequestInfoContent }
                </span>
                <TooltipButton helpText={keyRequestHelpText} />
            </div> : null;

        let reactionsRow;
        if (!isRedacted) {
            reactionsRow = <ReactionsRow
                mxEvent={this.props.mxEvent}
                reactions={this.state.reactions}
            />;
        }

        const linkedTimestamp = <a
            href={permalink}
            onClick={this.onPermalinkClicked}
            aria-label={formatTime(new Date(this.props.mxEvent.getTs()), this.props.isTwelveHour)}
        >
            { timestamp }
        </a>;

        const useIRCLayout = this.props.layout == Layout.IRC;
        const groupTimestamp = !useIRCLayout ? linkedTimestamp : null;
        const ircTimestamp = useIRCLayout ? linkedTimestamp : null;
        const groupPadlock = !useIRCLayout && !isBubbleMessage && this.renderE2EPadlock();
        const ircPadlock = useIRCLayout && !isBubbleMessage && this.renderE2EPadlock();

        let msgOption;
        if (this.props.showReadReceipts) {
            const readAvatars = this.getReadAvatars();
            msgOption = readAvatars;
        }

        switch (this.props.tileShape) {
            case TileShape.Notif: {
                const room = this.context.getRoom(this.props.mxEvent.getRoomId());
                return React.createElement(this.props.as || "li", {
                    "className": classes,
                    "aria-live": ariaLive,
                    "aria-atomic": true,
                    "data-scroll-tokens": scrollToken,
                }, [
                    <div className="mx_EventTile_roomName" key="mx_EventTile_roomName">
                        <RoomAvatar room={room} width={28} height={28} />
                        <a href={permalink} onClick={this.onPermalinkClicked}>
                            { room ? room.name : '' }
                        </a>
                    </div>,
                    <div className="mx_EventTile_senderDetails" key="mx_EventTile_senderDetails">
                        { avatar }
                        <a href={permalink} onClick={this.onPermalinkClicked}>
                            { sender }
                            { timestamp }
                        </a>
                    </div>,
                    <div className="mx_EventTile_line" key="mx_EventTile_line">
                        <EventTileType ref={this.tile}
                            mxEvent={this.props.mxEvent}
                            highlights={this.props.highlights}
                            highlightLink={this.props.highlightLink}
                            showUrlPreview={this.props.showUrlPreview}
                            onHeightChanged={this.props.onHeightChanged}
                            tileShape={this.props.tileShape}
                        />
                    </div>,
                ]);
            }
            case TileShape.FileGrid: {
                return React.createElement(this.props.as || "li", {
                    "className": classes,
                    "aria-live": ariaLive,
                    "aria-atomic": true,
                    "data-scroll-tokens": scrollToken,
                }, [
                    <div className="mx_EventTile_line" key="mx_EventTile_line">
                        <EventTileType ref={this.tile}
                            mxEvent={this.props.mxEvent}
                            highlights={this.props.highlights}
                            highlightLink={this.props.highlightLink}
                            showUrlPreview={this.props.showUrlPreview}
                            tileShape={this.props.tileShape}
                            onHeightChanged={this.props.onHeightChanged}
                        />
                    </div>,
                    <a
                        className="mx_EventTile_senderDetailsLink"
                        key="mx_EventTile_senderDetailsLink"
                        href={permalink}
                        onClick={this.onPermalinkClicked}
                    >
                        <div className="mx_EventTile_senderDetails">
                            { sender }
                            { timestamp }
                        </div>
                    </a>,
                ]);
            }

            default: {
                const thread = ReplyThread.makeThread(
                    this.props.mxEvent,
                    this.props.onHeightChanged,
                    this.props.permalinkCreator,
                    this.replyThread,
                    this.props.layout,
                    this.props.alwaysShowTimestamps || this.state.hover,
                );

                // tab-index=-1 to allow it to be focusable but do not add tab stop for it, primarily for screen readers
                return (
                    React.createElement(this.props.as || "li", {
                        "ref": this.ref,
                        "className": classes,
                        "tabIndex": -1,
                        "aria-live": ariaLive,
                        "aria-atomic": "true",
                        "data-scroll-tokens": scrollToken,
                        "onMouseEnter": () => this.setState({ hover: true }),
                        "onMouseLeave": () => this.setState({ hover: false }),
                    }, <>
                        { ircTimestamp }
                        { sender }
                        { ircPadlock }
                        <div className="mx_EventTile_line" key="mx_EventTile_line">
                            { groupTimestamp }
                            { groupPadlock }
                            { thread }
                            <EventTileType ref={this.tile}
                                mxEvent={this.props.mxEvent}
                                replacingEventId={this.props.replacingEventId}
                                editState={this.props.editState}
                                highlights={this.props.highlights}
                                highlightLink={this.props.highlightLink}
                                showUrlPreview={this.props.showUrlPreview}
                                permalinkCreator={this.props.permalinkCreator}
                                onHeightChanged={this.props.onHeightChanged}
                                callEventGrouper={this.props.callEventGrouper}
                            />
                            { keyRequestInfo }
                            { reactionsRow }
                            { actionBar }
                        </div>
                        { msgOption }
                        { avatar }
                    </>)
                );
            }
        }
    }
}

// XXX this'll eventually be dynamic based on the fields once we have extensible event types
const messageTypes = ['m.room.message', 'm.sticker'];
function isMessageEvent(ev) {
    return (messageTypes.includes(ev.getType()));
}

export function haveTileForEvent(e) {
    // Only messages have a tile (black-rectangle) if redacted
    if (e.isRedacted() && !isMessageEvent(e)) return false;

    // No tile for replacement events since they update the original tile
    if (e.isRelation("m.replace")) return false;

    const handler = getHandlerTile(e);
    if (handler === undefined) return false;
    if (handler === 'messages.TextualEvent') {
        return hasText(e);
    } else if (handler === 'messages.RoomCreate') {
        return Boolean(e.getContent()['predecessor']);
    } else {
        return true;
    }
}

function E2ePadlockUndecryptable(props) {
    return (
        <E2ePadlock title={_t("This message cannot be decrypted")} icon="undecryptable" {...props} />
    );
}

function E2ePadlockUnverified(props) {
    return (
        <E2ePadlock title={_t("Encrypted by an unverified session")} icon="unverified" {...props} />
    );
}

function E2ePadlockUnencrypted(props) {
    return (
        <E2ePadlock title={_t("Unencrypted")} icon="unencrypted" {...props} />
    );
}

function E2ePadlockUnknown(props) {
    return (
        <E2ePadlock title={_t("Encrypted by a deleted session")} icon="unknown" {...props} />
    );
}

function E2ePadlockUnauthenticated(props) {
    return (
        <E2ePadlock
            title={_t("The authenticity of this encrypted message can't be guaranteed on this device.")}
            icon="unauthenticated"
            {...props}
        />
    );
}

interface IE2ePadlockProps {
    icon: string;
    title: string;
}

interface IE2ePadlockState {
    hover: boolean;
}

class E2ePadlock extends React.Component<IE2ePadlockProps, IE2ePadlockState> {
    constructor(props) {
        super(props);

        this.state = {
            hover: false,
        };
    }

    onHoverStart = () => {
        this.setState({ hover: true });
    };

    onHoverEnd = () => {
        this.setState({ hover: false });
    };

    render() {
        let tooltip = null;
        if (this.state.hover) {
            tooltip = <Tooltip className="mx_EventTile_e2eIcon_tooltip" label={this.props.title} />;
        }

        const classes = `mx_EventTile_e2eIcon mx_EventTile_e2eIcon_${this.props.icon}`;
        return (
            <div
                className={classes}
                onMouseEnter={this.onHoverStart}
                onMouseLeave={this.onHoverEnd}
            >{tooltip}</div>
        );
    }
}

interface ISentReceiptProps {
    messageState: string; // TODO: Types for message sending state
}

interface ISentReceiptState {
    hover: boolean;
}

class SentReceipt extends React.PureComponent<ISentReceiptProps, ISentReceiptState> {
    constructor(props) {
        super(props);

        this.state = {
            hover: false,
        };
    }

    onHoverStart = () => {
        this.setState({ hover: true });
    };

    onHoverEnd = () => {
        this.setState({ hover: false });
    };

    render() {
        const isSent = !this.props.messageState || this.props.messageState === 'sent';
        const isFailed = this.props.messageState === 'not_sent';
        const receiptClasses = classNames({
            'mx_EventTile_receiptSent': isSent,
            'mx_EventTile_receiptSending': !isSent && !isFailed,
        });

        let nonCssBadge = null;
        if (isFailed) {
            nonCssBadge = <NotificationBadge
                notification={StaticNotificationState.RED_EXCLAMATION}
            />;
        }

        let tooltip = null;
        if (this.state.hover) {
            let label = _t("Sending your message...");
            if (this.props.messageState === 'encrypting') {
                label = _t("Encrypting your message...");
            } else if (isSent) {
                label = _t("Your message was sent");
            } else if (isFailed) {
                label = _t("Failed to send");
            }
            // The yOffset is somewhat arbitrary - it just brings the tooltip down to be more associated
            // with the read receipt.
            tooltip = <Tooltip className="mx_EventTile_readAvatars_receiptTooltip" label={label} yOffset={20} />;
        }

        return (
            <div className="mx_EventTile_msgOption">
                <span className="mx_EventTile_readAvatars">
                    <span className={receiptClasses} onMouseEnter={this.onHoverStart} onMouseLeave={this.onHoverEnd}>
                        {nonCssBadge}
                        {tooltip}
                    </span>
                </span>
            </div>
        );
    }
}<|MERGE_RESOLUTION|>--- conflicted
+++ resolved
@@ -847,30 +847,8 @@
     };
 
     render() {
-<<<<<<< HEAD
-        //console.info("EventTile showUrlPreview for %s is %s", this.props.mxEvent.getId(), this.props.showUrlPreview);
-
-        const content = this.props.mxEvent.getContent();
-        const msgtype = content.msgtype;
-        const eventType = this.props.mxEvent.getType();
-
-        let tileHandler = getHandlerTile(this.props.mxEvent);
-
-        // Info messages are basically information about commands processed on a room
-        let isBubbleMessage = eventType.startsWith("m.key.verification") ||
-            (eventType === EventType.RoomMessage && msgtype && msgtype.startsWith("m.key.verification")) ||
-            (eventType === EventType.RoomCreate) ||
-            (eventType === EventType.RoomEncryption) ||
-            (eventType === EventType.CallInvite) ||
-            (tileHandler === "messages.MJitsiWidgetEvent");
-        let isInfoMessage = (
-            !isBubbleMessage && eventType !== EventType.RoomMessage &&
-            eventType !== EventType.Sticker && eventType !== EventType.RoomCreate
-        );
-=======
         const msgtype = this.props.mxEvent.getContent().msgtype;
         const { tileHandler, isBubbleMessage, isInfoMessage } = getEventDisplayInfo(this.props.mxEvent);
->>>>>>> aaa90406
 
         // This shouldn't happen: the caller should check we support this type
         // before trying to instantiate us
