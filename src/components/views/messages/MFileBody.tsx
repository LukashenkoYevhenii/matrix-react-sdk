/*
Copyright 2015 - 2021 The Matrix.org Foundation C.I.C.

Licensed under the Apache License, Version 2.0 (the "License");
you may not use this file except in compliance with the License.
You may obtain a copy of the License at

    http://www.apache.org/licenses/LICENSE-2.0

Unless required by applicable law or agreed to in writing, software
distributed under the License is distributed on an "AS IS" BASIS,
WITHOUT WARRANTIES OR CONDITIONS OF ANY KIND, either express or implied.
See the License for the specific language governing permissions and
limitations under the License.
*/

import React, { createRef } from 'react';
import filesize from 'filesize';
import { _t } from '../../../languageHandler';
import Modal from '../../../Modal';
import AccessibleButton from "../elements/AccessibleButton";
import { replaceableComponent } from "../../../utils/replaceableComponent";
import { mediaFromContent } from "../../../customisations/Media";
import ErrorDialog from "../dialogs/ErrorDialog";
import { TileShape } from "../rooms/EventTile";
import { presentableTextForFile } from "../../../utils/FileUtils";
import { IMediaEventContent } from "../../../customisations/models/IMediaEventContent";
import { IBodyProps } from "./IBodyProps";
import { FileDownloader } from "../../../utils/FileDownloader";
import TextWithTooltip from "../elements/TextWithTooltip";

export let DOWNLOAD_ICON_URL; // cached copy of the download.svg asset for the sandboxed iframe later on

async function cacheDownloadIcon() {
    if (DOWNLOAD_ICON_URL) return; // cached already
    // eslint-disable-next-line @typescript-eslint/no-var-requires
    const svg = await fetch(require("../../../../res/img/download.svg")).then(r => r.text());
    DOWNLOAD_ICON_URL = "data:image/svg+xml;base64," + window.btoa(svg);
}

// Cache the asset immediately
// noinspection JSIgnoredPromiseFromCall
cacheDownloadIcon();

// User supplied content can contain scripts, we have to be careful that
// we don't accidentally run those script within the same origin as the
// client. Otherwise those scripts written by remote users can read
// the access token and end-to-end keys that are in local storage.
//
// For attachments downloaded directly from the homeserver we can use
// Content-Security-Policy headers to disable script execution.
//
// But attachments with end-to-end encryption are more difficult to handle.
// We need to decrypt the attachment on the client and then display it.
// To display the attachment we need to turn the decrypted bytes into a URL.
//
// There are two ways to turn bytes into URLs, data URL and blob URLs.
// Data URLs aren't suitable for downloading a file because Chrome has a
// 2MB limit on the size of URLs that can be viewed in the browser or
// downloaded. This limit does not seem to apply when the url is used as
// the source attribute of an image tag.
//
// Blob URLs are generated using window.URL.createObjectURL and unfortunately
// for our purposes they inherit the origin of the page that created them.
// This means that any scripts that run when the URL is viewed will be able
// to access local storage.
//
// The easiest solution is to host the code that generates the blob URL on
// a different domain to the client.
// Another possibility is to generate the blob URL within a sandboxed iframe.
// The downside of using a second domain is that it complicates hosting,
// the downside of using a sandboxed iframe is that the browers are overly
// restrictive in what you are allowed to do with the generated URL.

/**
 * Get the current CSS style for a DOMElement.
 * @param {HTMLElement} element The element to get the current style of.
 * @return {string} The CSS style encoded as a string.
 */
export function computedStyle(element: HTMLElement) {
    if (!element) {
        return "";
    }
    const style = window.getComputedStyle(element, null);
    let cssText = style.cssText;
    // noinspection EqualityComparisonWithCoercionJS
    if (cssText == "") {
        // Firefox doesn't implement ".cssText" for computed styles.
        // https://bugzilla.mozilla.org/show_bug.cgi?id=137687
        for (let i = 0; i < style.length; i++) {
            cssText += style[i] + ":";
            cssText += style.getPropertyValue(style[i]) + ";";
        }
    }
    return cssText;
}

interface IProps extends IBodyProps {
    /* whether or not to show the default placeholder for the file. Defaults to true. */
    showGenericPlaceholder: boolean;
}

interface IState {
    decryptedBlob?: Blob;
}

@replaceableComponent("views.messages.MFileBody")
export default class MFileBody extends React.Component<IProps, IState> {
    static defaultProps = {
        showGenericPlaceholder: true,
    };

    private iframe: React.RefObject<HTMLIFrameElement> = createRef();
    private dummyLink: React.RefObject<HTMLAnchorElement> = createRef();
    private userDidClick = false;
    private fileDownloader: FileDownloader = new FileDownloader(() => this.iframe.current);

    public constructor(props: IProps) {
        super(props);

        this.state = {};
    }

<<<<<<< HEAD
    private getContentUrl(): string | null {
        if (this.props.forExport) return null;
=======
    private get content(): IMediaEventContent {
        return this.props.mxEvent.getContent<IMediaEventContent>();
    }

    private get fileName(): string {
        return this.content.body && this.content.body.length > 0 ? this.content.body : _t("Attachment");
    }

    private get linkText(): string {
        return presentableTextForFile(this.content);
    }

    private downloadFile(fileName: string, text: string) {
        this.fileDownloader.download({
            blob: this.state.decryptedBlob,
            name: fileName,
            autoDownload: this.userDidClick,
            opts: {
                imgSrc: DOWNLOAD_ICON_URL,
                imgStyle: null,
                style: computedStyle(this.dummyLink.current),
                textContent: _t("Download %(text)s", { text }),
            },
        });
    }

    private getContentUrl(): string {
>>>>>>> 3ea0571c
        const media = mediaFromContent(this.props.mxEvent.getContent());
        return media.srcHttp;
    }

    public componentDidUpdate(prevProps, prevState) {
        if (this.props.onHeightChanged && !prevState.decryptedBlob && this.state.decryptedBlob) {
            this.props.onHeightChanged();
        }
    }

    private decryptFile = async (): Promise<void> => {
        if (this.state.decryptedBlob) {
            return;
        }
        try {
            this.userDidClick = true;
            this.setState({
                decryptedBlob: await this.props.mediaEventHelper.sourceBlob.value,
            });
        } catch (err) {
            console.warn("Unable to decrypt attachment: ", err);
            Modal.createTrackedDialog('Error decrypting attachment', '', ErrorDialog, {
                title: _t("Error"),
                description: _t("Error decrypting attachment"),
            });
        }
    };

    private onPlaceholderClick = async () => {
        const mediaHelper = this.props.mediaEventHelper;
        if (mediaHelper.media.isEncrypted) {
            await this.decryptFile();
            this.downloadFile(this.fileName, this.linkText);
        } else {
            // As a button we're missing the `download` attribute for styling reasons, so
            // download with the file downloader.
            this.fileDownloader.download({
                blob: await mediaHelper.sourceBlob.value,
                name: this.fileName,
            });
        }
    };

    public render() {
        const isEncrypted = this.props.mediaEventHelper.media.isEncrypted;
        const contentUrl = this.getContentUrl();
        const fileSize = this.content.info ? this.content.info.size : null;
        const fileType = this.content.info ? this.content.info.mimetype : "application/octet-stream";

        let placeholder: React.ReactNode = null;
        if (this.props.showGenericPlaceholder) {
            placeholder = (
<<<<<<< HEAD
                <div className="mx_MediaBody mx_MFileBody_info">
                    <span className="mx_MFileBody_info_icon">
                        { this.props.forExport ?
                            <img alt="Attachment" className="mx_export_attach_icon" src="icons/attach.svg" />
                            : null }
                    </span>
                    <span className="mx_MFileBody_info_filename">
                        { presentableTextForFile(content, _t("Attachment"), false) }
                    </span>
                </div>
=======
                <AccessibleButton className="mx_MediaBody mx_MFileBody_info" onClick={this.onPlaceholderClick}>
                    <span className="mx_MFileBody_info_icon" />
                    <TextWithTooltip tooltip={presentableTextForFile(this.content, _t("Attachment"), true)}>
                        <span className="mx_MFileBody_info_filename">
                            { presentableTextForFile(this.content, _t("Attachment"), true, true) }
                        </span>
                    </TextWithTooltip>
                </AccessibleButton>
>>>>>>> 3ea0571c
            );
        }

        if (this.props.forExport) {
            const content = this.props.mxEvent.getContent();
            return <span className="mx_MFileBody">
                <a href={content.file?.url || content.url}>
                    { placeholder }
                </a>
            </span>;
        } else {
            const showDownloadLink = this.props.tileShape || !this.props.showGenericPlaceholder;

            if (isEncrypted) {
                if (!this.state.decryptedBlob) {
                // Need to decrypt the attachment
                // Wait for the user to click on the link before downloading
                // and decrypting the attachment.
<<<<<<< HEAD
                    const decrypt = async () => {
                        try {
                            this.userDidClick = true;
                            this.setState({
                            decryptedBlob: await this.props.mediaEventHelper.sourceBlob.value,
                            });
                        } catch (err) {
                            console.warn("Unable to decrypt attachment: ", err);
                            Modal.createTrackedDialog('Error decrypting attachment', '', ErrorDialog, {
                            title: _t("Error"),
                            description: _t("Error decrypting attachment"),
                            });
                        }
                    };

                    // This button should actually Download because usercontent/ will try to click itself
                    // but it is not guaranteed between various browsers' settings.
                    return (
                        <span className="mx_MFileBody">
                            { placeholder }
                            { showDownloadLink && <div className="mx_MFileBody_download">
                                <AccessibleButton onClick={decrypt}>
                                    { _t("Decrypt %(text)s", { text: text }) }
                                </AccessibleButton>
                            </div> }
                        </span>
                    );
                }

                // When the iframe loads we tell it to render a download link
                const onIframeLoad = (ev) => {
                    ev.target.contentWindow.postMessage({
                    imgSrc: DOWNLOAD_ICON_URL,
                    imgStyle: null, // it handles this internally for us. Useful if a downstream changes the icon.
                    style: computedStyle(this.dummyLink.current),
                    blob: this.state.decryptedBlob,
                    // Set a download attribute for encrypted files so that the file
                    // will have the correct name when the user tries to download it.
                    // We can't provide a Content-Disposition header like we would for HTTP.
                    download: fileName,
                    textContent: _t("Download %(text)s", { text: text }),
                    // only auto-download if a user triggered this iframe explicitly
                    auto: this.userDidClick,
                    }, "*");
                };

                const url = "usercontent/"; // XXX: this path should probably be passed from the skin
=======

                // This button should actually Download because usercontent/ will try to click itself
                // but it is not guaranteed between various browsers' settings.
                return (
                    <span className="mx_MFileBody">
                        { placeholder }
                        { showDownloadLink && <div className="mx_MFileBody_download">
                            <AccessibleButton onClick={this.decryptFile}>
                                { _t("Decrypt %(text)s", { text: this.linkText }) }
                            </AccessibleButton>
                        </div> }
                    </span>
                );
            }

            const url = "usercontent/"; // XXX: this path should probably be passed from the skin
>>>>>>> 3ea0571c

                // If the attachment is encrypted then put the link inside an iframe.
                return (
                    <span className="mx_MFileBody">
                        { placeholder }
                        { showDownloadLink && <div className="mx_MFileBody_download">
                            <div style={{ display: "none" }}>
                                { /*
                              * Add dummy copy of the "a" tag
                              * We'll use it to learn how the download link
                              * would have been styled if it was rendered inline.
                              */ }
<<<<<<< HEAD
                                <a ref={this.dummyLink} />
                            </div>
                            <iframe
                                src={url}
                                onLoad={onIframeLoad}
                                ref={this.iframe}
                                sandbox="allow-scripts allow-downloads allow-downloads-without-user-activation" />
                        </div> }
                    </span>
                );
            } else if (contentUrl) {
                const downloadProps = {
=======
                            <a ref={this.dummyLink} />
                        </div>
                        { /*
                            TODO: Move iframe (and dummy link) into FileDownloader.
                            We currently have it set up this way because of styles applied to the iframe
                            itself which cannot be easily handled/overridden by the FileDownloader. In
                            future, the download link may disappear entirely at which point it could also
                            be suitable to just remove this bit of code.
                         */ }
                        <iframe
                            src={url}
                            onLoad={() => this.downloadFile(this.fileName, this.linkText)}
                            ref={this.iframe}
                            sandbox="allow-scripts allow-downloads allow-downloads-without-user-activation" />
                    </div> }
                </span>
            );
        } else if (contentUrl) {
            const downloadProps = {
>>>>>>> 3ea0571c
                target: "_blank",
                rel: "noreferrer noopener",

                // We set the href regardless of whether or not we intercept the download
                // because we don't really want to convert the file to a blob eagerly, and
                // still want "open in new tab" and "save link as" to work.
                href: contentUrl,
                };

                // Blobs can only have up to 500mb, so if the file reports as being too large then
                // we won't try and convert it. Likewise, if the file size is unknown then we'll assume
                // it is too big. There is the risk of the reported file size and the actual file size
                // being different, however the user shouldn't normally run into this problem.
                const fileTooBig = typeof(fileSize) === 'number' ? fileSize > 524288000 : true;

                if (["application/pdf"].includes(fileType) && !fileTooBig) {
                // We want to force a download on this type, so use an onClick handler.
<<<<<<< HEAD
                    downloadProps["onClick"] = (e) => {
                        console.log(`Downloading ${fileType} as blob (unencrypted)`);

                        // Avoid letting the <a> do its thing
                        e.preventDefault();
                        e.stopPropagation();

                        // Start a fetch for the download
                        // Based upon https://stackoverflow.com/a/49500465
                        this.props.mediaEventHelper.sourceBlob.value.then((blob) => {
                            const blobUrl = URL.createObjectURL(blob);

                            // We have to create an anchor to download the file
                            const tempAnchor = document.createElement('a');
                            tempAnchor.download = fileName;
                            tempAnchor.href = blobUrl;
                            document.body.appendChild(tempAnchor); // for firefox: https://stackoverflow.com/a/32226068
                            tempAnchor.click();
                            tempAnchor.remove();
                        });
                    };
                } else {
                // Else we are hoping the browser will do the right thing
                    downloadProps["download"] = fileName;
                }

                return (
                    <span className="mx_MFileBody">
                        { placeholder }
                        { showDownloadLink && <div className="mx_MFileBody_download">
                            <a {...downloadProps}>
                                <span className="mx_MFileBody_download_icon" />
                                { _t("Download %(text)s", { text: text }) }
                            </a>
                            { this.props.tileShape === TileShape.FileGrid && <div className="mx_MImageBody_size">
                                { content.info && content.info.size ? filesize(content.info.size) : "" }
                            </div> }
                        </div> }
                    </span>
                );
            } else {
                const extra = text ? (': ' + text) : '';
                return <span className="mx_MFileBody">
                    { placeholder }
                    { _t("Invalid file%(extra)s", { extra: extra }) }
                </span>;
            }
=======
                downloadProps["onClick"] = (e) => {
                    console.log(`Downloading ${fileType} as blob (unencrypted)`);

                    // Avoid letting the <a> do its thing
                    e.preventDefault();
                    e.stopPropagation();

                    // Start a fetch for the download
                    // Based upon https://stackoverflow.com/a/49500465
                    this.props.mediaEventHelper.sourceBlob.value.then((blob) => {
                        const blobUrl = URL.createObjectURL(blob);

                        // We have to create an anchor to download the file
                        const tempAnchor = document.createElement('a');
                        tempAnchor.download = this.fileName;
                        tempAnchor.href = blobUrl;
                        document.body.appendChild(tempAnchor); // for firefox: https://stackoverflow.com/a/32226068
                        tempAnchor.click();
                        tempAnchor.remove();
                    });
                };
            } else {
                // Else we are hoping the browser will do the right thing
                downloadProps["download"] = this.fileName;
            }

            return (
                <span className="mx_MFileBody">
                    { placeholder }
                    { showDownloadLink && <div className="mx_MFileBody_download">
                        <a {...downloadProps}>
                            <span className="mx_MFileBody_download_icon" />
                            { _t("Download %(text)s", { text: this.linkText }) }
                        </a>
                        { this.props.tileShape === TileShape.FileGrid && <div className="mx_MImageBody_size">
                            { this.content.info && this.content.info.size ? filesize(this.content.info.size) : "" }
                        </div> }
                    </div> }
                </span>
            );
        } else {
            const extra = this.linkText ? (': ' + this.linkText) : '';
            return <span className="mx_MFileBody">
                { placeholder }
                { _t("Invalid file%(extra)s", { extra: extra }) }
            </span>;
>>>>>>> 3ea0571c
        }
    }
}<|MERGE_RESOLUTION|>--- conflicted
+++ resolved
@@ -121,10 +121,11 @@
         this.state = {};
     }
 
-<<<<<<< HEAD
     private getContentUrl(): string | null {
         if (this.props.forExport) return null;
-=======
+        const media = mediaFromContent(this.props.mxEvent.getContent());
+        return media.srcHttp;
+    }
     private get content(): IMediaEventContent {
         return this.props.mxEvent.getContent<IMediaEventContent>();
     }
@@ -151,12 +152,6 @@
         });
     }
 
-    private getContentUrl(): string {
->>>>>>> 3ea0571c
-        const media = mediaFromContent(this.props.mxEvent.getContent());
-        return media.srcHttp;
-    }
-
     public componentDidUpdate(prevProps, prevState) {
         if (this.props.onHeightChanged && !prevState.decryptedBlob && this.state.decryptedBlob) {
             this.props.onHeightChanged();
@@ -205,27 +200,18 @@
         let placeholder: React.ReactNode = null;
         if (this.props.showGenericPlaceholder) {
             placeholder = (
-<<<<<<< HEAD
-                <div className="mx_MediaBody mx_MFileBody_info">
+                <AccessibleButton className="mx_MediaBody mx_MFileBody_info" onClick={this.onPlaceholderClick}>
                     <span className="mx_MFileBody_info_icon">
                         { this.props.forExport ?
                             <img alt="Attachment" className="mx_export_attach_icon" src="icons/attach.svg" />
                             : null }
                     </span>
-                    <span className="mx_MFileBody_info_filename">
-                        { presentableTextForFile(content, _t("Attachment"), false) }
-                    </span>
-                </div>
-=======
-                <AccessibleButton className="mx_MediaBody mx_MFileBody_info" onClick={this.onPlaceholderClick}>
-                    <span className="mx_MFileBody_info_icon" />
                     <TextWithTooltip tooltip={presentableTextForFile(this.content, _t("Attachment"), true)}>
                         <span className="mx_MFileBody_info_filename">
                             { presentableTextForFile(this.content, _t("Attachment"), true, true) }
                         </span>
                     </TextWithTooltip>
                 </AccessibleButton>
->>>>>>> 3ea0571c
             );
         }
 
@@ -244,21 +230,6 @@
                 // Need to decrypt the attachment
                 // Wait for the user to click on the link before downloading
                 // and decrypting the attachment.
-<<<<<<< HEAD
-                    const decrypt = async () => {
-                        try {
-                            this.userDidClick = true;
-                            this.setState({
-                            decryptedBlob: await this.props.mediaEventHelper.sourceBlob.value,
-                            });
-                        } catch (err) {
-                            console.warn("Unable to decrypt attachment: ", err);
-                            Modal.createTrackedDialog('Error decrypting attachment', '', ErrorDialog, {
-                            title: _t("Error"),
-                            description: _t("Error decrypting attachment"),
-                            });
-                        }
-                    };
 
                     // This button should actually Download because usercontent/ will try to click itself
                     // but it is not guaranteed between various browsers' settings.
@@ -266,50 +237,15 @@
                         <span className="mx_MFileBody">
                             { placeholder }
                             { showDownloadLink && <div className="mx_MFileBody_download">
-                                <AccessibleButton onClick={decrypt}>
-                                    { _t("Decrypt %(text)s", { text: text }) }
+                                <AccessibleButton onClick={this.decryptFile}>
+                                    { _t("Decrypt %(text)s", { text: this.linkText }) }
                                 </AccessibleButton>
                             </div> }
                         </span>
                     );
                 }
 
-                // When the iframe loads we tell it to render a download link
-                const onIframeLoad = (ev) => {
-                    ev.target.contentWindow.postMessage({
-                    imgSrc: DOWNLOAD_ICON_URL,
-                    imgStyle: null, // it handles this internally for us. Useful if a downstream changes the icon.
-                    style: computedStyle(this.dummyLink.current),
-                    blob: this.state.decryptedBlob,
-                    // Set a download attribute for encrypted files so that the file
-                    // will have the correct name when the user tries to download it.
-                    // We can't provide a Content-Disposition header like we would for HTTP.
-                    download: fileName,
-                    textContent: _t("Download %(text)s", { text: text }),
-                    // only auto-download if a user triggered this iframe explicitly
-                    auto: this.userDidClick,
-                    }, "*");
-                };
-
                 const url = "usercontent/"; // XXX: this path should probably be passed from the skin
-=======
-
-                // This button should actually Download because usercontent/ will try to click itself
-                // but it is not guaranteed between various browsers' settings.
-                return (
-                    <span className="mx_MFileBody">
-                        { placeholder }
-                        { showDownloadLink && <div className="mx_MFileBody_download">
-                            <AccessibleButton onClick={this.decryptFile}>
-                                { _t("Decrypt %(text)s", { text: this.linkText }) }
-                            </AccessibleButton>
-                        </div> }
-                    </span>
-                );
-            }
-
-            const url = "usercontent/"; // XXX: this path should probably be passed from the skin
->>>>>>> 3ea0571c
 
                 // If the attachment is encrypted then put the link inside an iframe.
                 return (
@@ -322,12 +258,18 @@
                               * We'll use it to learn how the download link
                               * would have been styled if it was rendered inline.
                               */ }
-<<<<<<< HEAD
                                 <a ref={this.dummyLink} />
                             </div>
+                            { /*
+                            TODO: Move iframe (and dummy link) into FileDownloader.
+                            We currently have it set up this way because of styles applied to the iframe
+                            itself which cannot be easily handled/overridden by the FileDownloader. In
+                            future, the download link may disappear entirely at which point it could also
+                            be suitable to just remove this bit of code.
+                         */ }
                             <iframe
                                 src={url}
-                                onLoad={onIframeLoad}
+                                onLoad={() => this.downloadFile(this.fileName, this.linkText)}
                                 ref={this.iframe}
                                 sandbox="allow-scripts allow-downloads allow-downloads-without-user-activation" />
                         </div> }
@@ -335,27 +277,6 @@
                 );
             } else if (contentUrl) {
                 const downloadProps = {
-=======
-                            <a ref={this.dummyLink} />
-                        </div>
-                        { /*
-                            TODO: Move iframe (and dummy link) into FileDownloader.
-                            We currently have it set up this way because of styles applied to the iframe
-                            itself which cannot be easily handled/overridden by the FileDownloader. In
-                            future, the download link may disappear entirely at which point it could also
-                            be suitable to just remove this bit of code.
-                         */ }
-                        <iframe
-                            src={url}
-                            onLoad={() => this.downloadFile(this.fileName, this.linkText)}
-                            ref={this.iframe}
-                            sandbox="allow-scripts allow-downloads allow-downloads-without-user-activation" />
-                    </div> }
-                </span>
-            );
-        } else if (contentUrl) {
-            const downloadProps = {
->>>>>>> 3ea0571c
                 target: "_blank",
                 rel: "noreferrer noopener",
 
@@ -373,7 +294,6 @@
 
                 if (["application/pdf"].includes(fileType) && !fileTooBig) {
                 // We want to force a download on this type, so use an onClick handler.
-<<<<<<< HEAD
                     downloadProps["onClick"] = (e) => {
                         console.log(`Downloading ${fileType} as blob (unencrypted)`);
 
@@ -388,7 +308,7 @@
 
                             // We have to create an anchor to download the file
                             const tempAnchor = document.createElement('a');
-                            tempAnchor.download = fileName;
+                            tempAnchor.download = this.fileName;
                             tempAnchor.href = blobUrl;
                             document.body.appendChild(tempAnchor); // for firefox: https://stackoverflow.com/a/32226068
                             tempAnchor.click();
@@ -397,7 +317,7 @@
                     };
                 } else {
                 // Else we are hoping the browser will do the right thing
-                    downloadProps["download"] = fileName;
+                    downloadProps["download"] = this.fileName;
                 }
 
                 return (
@@ -406,69 +326,21 @@
                         { showDownloadLink && <div className="mx_MFileBody_download">
                             <a {...downloadProps}>
                                 <span className="mx_MFileBody_download_icon" />
-                                { _t("Download %(text)s", { text: text }) }
+                                { _t("Download %(text)s", { text: this.linkText }) }
                             </a>
                             { this.props.tileShape === TileShape.FileGrid && <div className="mx_MImageBody_size">
-                                { content.info && content.info.size ? filesize(content.info.size) : "" }
+                                { this.content.info && this.content.info.size ? filesize(this.content.info.size) : "" }
                             </div> }
                         </div> }
                     </span>
                 );
             } else {
-                const extra = text ? (': ' + text) : '';
+                const extra = this.linkText ? (': ' + this.linkText) : '';
                 return <span className="mx_MFileBody">
                     { placeholder }
                     { _t("Invalid file%(extra)s", { extra: extra }) }
                 </span>;
             }
-=======
-                downloadProps["onClick"] = (e) => {
-                    console.log(`Downloading ${fileType} as blob (unencrypted)`);
-
-                    // Avoid letting the <a> do its thing
-                    e.preventDefault();
-                    e.stopPropagation();
-
-                    // Start a fetch for the download
-                    // Based upon https://stackoverflow.com/a/49500465
-                    this.props.mediaEventHelper.sourceBlob.value.then((blob) => {
-                        const blobUrl = URL.createObjectURL(blob);
-
-                        // We have to create an anchor to download the file
-                        const tempAnchor = document.createElement('a');
-                        tempAnchor.download = this.fileName;
-                        tempAnchor.href = blobUrl;
-                        document.body.appendChild(tempAnchor); // for firefox: https://stackoverflow.com/a/32226068
-                        tempAnchor.click();
-                        tempAnchor.remove();
-                    });
-                };
-            } else {
-                // Else we are hoping the browser will do the right thing
-                downloadProps["download"] = this.fileName;
-            }
-
-            return (
-                <span className="mx_MFileBody">
-                    { placeholder }
-                    { showDownloadLink && <div className="mx_MFileBody_download">
-                        <a {...downloadProps}>
-                            <span className="mx_MFileBody_download_icon" />
-                            { _t("Download %(text)s", { text: this.linkText }) }
-                        </a>
-                        { this.props.tileShape === TileShape.FileGrid && <div className="mx_MImageBody_size">
-                            { this.content.info && this.content.info.size ? filesize(this.content.info.size) : "" }
-                        </div> }
-                    </div> }
-                </span>
-            );
-        } else {
-            const extra = this.linkText ? (': ' + this.linkText) : '';
-            return <span className="mx_MFileBody">
-                { placeholder }
-                { _t("Invalid file%(extra)s", { extra: extra }) }
-            </span>;
->>>>>>> 3ea0571c
         }
     }
 }