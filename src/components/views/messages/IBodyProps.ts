/*
Copyright 2021 The Matrix.org Foundation C.I.C.

Licensed under the Apache License, Version 2.0 (the "License");
you may not use this file except in compliance with the License.
You may obtain a copy of the License at

    http://www.apache.org/licenses/LICENSE-2.0

Unless required by applicable law or agreed to in writing, software
distributed under the License is distributed on an "AS IS" BASIS,
WITHOUT WARRANTIES OR CONDITIONS OF ANY KIND, either express or implied.
See the License for the specific language governing permissions and
limitations under the License.
*/

<<<<<<< HEAD
import { MatrixEvent } from "matrix-js-sdk/src";

=======
import { MatrixEvent } from "matrix-js-sdk/src/models/event";
>>>>>>> 2b52e17a
import { TileShape } from "../rooms/EventTile";
import { MediaEventHelper } from "../../../utils/MediaEventHelper";
import EditorStateTransfer from "../../../utils/EditorStateTransfer";
import { RoomPermalinkCreator } from "../../../utils/permalinks/Permalinks";
import { Relations } from "matrix-js-sdk/src/models/relations";

export interface IBodyProps {
    mxEvent: MatrixEvent;

    /* a list of words to highlight */
    highlights: string[];

    /* link URL for the highlights */
    highlightLink: string;

    /* callback called when dynamic content in events are loaded */
    onHeightChanged: () => void;

    showUrlPreview?: boolean;
    forExport?: boolean;
    tileShape: TileShape;
    maxImageHeight?: number;
    replacingEventId?: string;
    editState?: EditorStateTransfer;
    onMessageAllowed: () => void; // TODO: Docs
    permalinkCreator: RoomPermalinkCreator;
    mediaEventHelper: MediaEventHelper;

    // helper function to access relations for this event
    getRelationsForEvent?: (eventId: string, relationType: string, eventType: string) => Relations;
}<|MERGE_RESOLUTION|>--- conflicted
+++ resolved
@@ -14,12 +14,7 @@
 limitations under the License.
 */
 
-<<<<<<< HEAD
-import { MatrixEvent } from "matrix-js-sdk/src";
-
-=======
 import { MatrixEvent } from "matrix-js-sdk/src/models/event";
->>>>>>> 2b52e17a
 import { TileShape } from "../rooms/EventTile";
 import { MediaEventHelper } from "../../../utils/MediaEventHelper";
 import EditorStateTransfer from "../../../utils/EditorStateTransfer";
