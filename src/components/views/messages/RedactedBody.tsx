/*
Copyright 2020 - 2021 The Matrix.org Foundation C.I.C.

Licensed under the Apache License, Version 2.0 (the "License");
you may not use this file except in compliance with the License.
You may obtain a copy of the License at

    http://www.apache.org/licenses/LICENSE-2.0

Unless required by applicable law or agreed to in writing, software
distributed under the License is distributed on an "AS IS" BASIS,
WITHOUT WARRANTIES OR CONDITIONS OF ANY KIND, either express or implied.
See the License for the specific language governing permissions and
limitations under the License.
*/

import React, { useContext } from "react";
import { MatrixClient } from "matrix-js-sdk/src/client";
import { _t } from "../../../languageHandler";
import MatrixClientContext from "../../../contexts/MatrixClientContext";
import { formatFullDate } from "../../../DateUtils";
import SettingsStore from "../../../settings/SettingsStore";
import { IBodyProps } from "./IBodyProps";

<<<<<<< HEAD
interface IProps {
    mxEvent: MatrixEvent;
    forExport?: boolean;
}

const RedactedBody = React.forwardRef<any, IProps>(({ mxEvent, forExport }, ref) => {
=======
const RedactedBody = React.forwardRef<any, IBodyProps>(({ mxEvent }, ref) => {
>>>>>>> 91cf27e2
    const cli: MatrixClient = useContext(MatrixClientContext);
    let text = _t("Message deleted");
    const unsigned = mxEvent.getUnsigned();
    const redactedBecauseUserId = unsigned && unsigned.redacted_because && unsigned.redacted_because.sender;
    if (redactedBecauseUserId && redactedBecauseUserId !== mxEvent.getSender()) {
        const room = cli.getRoom(mxEvent.getRoomId());
        const sender = room && room.getMember(redactedBecauseUserId);
        text = _t("Message deleted by %(name)s", { name: sender ? sender.name : redactedBecauseUserId });
    }

    const showTwelveHour = SettingsStore.getValue("showTwelveHourTimestamps");
    const fullDate = formatFullDate(new Date(unsigned.redacted_because.origin_server_ts), showTwelveHour);
    const titleText = _t("Message deleted on %(date)s", { date: fullDate });

    return (
        <span className="mx_RedactedBody" ref={ref} title={titleText}>
            { forExport ? <img alt="Redacted" className="mx_export_trash_icon" src="icons/trash.svg" /> : null }
            { text }
        </span>
    );
});

export default RedactedBody;<|MERGE_RESOLUTION|>--- conflicted
+++ resolved
@@ -22,16 +22,7 @@
 import SettingsStore from "../../../settings/SettingsStore";
 import { IBodyProps } from "./IBodyProps";
 
-<<<<<<< HEAD
-interface IProps {
-    mxEvent: MatrixEvent;
-    forExport?: boolean;
-}
-
-const RedactedBody = React.forwardRef<any, IProps>(({ mxEvent, forExport }, ref) => {
-=======
-const RedactedBody = React.forwardRef<any, IBodyProps>(({ mxEvent }, ref) => {
->>>>>>> 91cf27e2
+const RedactedBody = React.forwardRef<any, IBodyProps>(({ mxEvent, forExport }, ref) => {
     const cli: MatrixClient = useContext(MatrixClientContext);
     let text = _t("Message deleted");
     const unsigned = mxEvent.getUnsigned();
