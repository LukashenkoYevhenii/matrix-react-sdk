/*
Copyright 2019-2021 The Matrix.org Foundation C.I.C.

Licensed under the Apache License, Version 2.0 (the "License");
you may not use this file except in compliance with the License.
You may obtain a copy of the License at

    http://www.apache.org/licenses/LICENSE-2.0

Unless required by applicable law or agreed to in writing, software
distributed under the License is distributed on an "AS IS" BASIS,
WITHOUT WARRANTIES OR CONDITIONS OF ANY KIND, either express or implied.
See the License for the specific language governing permissions and
limitations under the License.
*/

import React from 'react';
import { GuestAccess, HistoryVisibility, JoinRule } from "matrix-js-sdk/src/@types/partials";
import { MatrixEvent } from "matrix-js-sdk/src/models/event";
<<<<<<< HEAD
import { IRoomVersionsCapability } from 'matrix-js-sdk/src/client';
import { EventType } from 'matrix-js-sdk/src/@types/event';

=======
>>>>>>> 3d5117c6
import { _t } from "../../../../../languageHandler";
import { MatrixClientPeg } from "../../../../../MatrixClientPeg";
import * as sdk from "../../../../..";
import LabelledToggleSwitch from "../../../elements/LabelledToggleSwitch";
import Modal from "../../../../../Modal";
import QuestionDialog from "../../../dialogs/QuestionDialog";
<<<<<<< HEAD
import StyledRadioGroup, { IDefinition } from '../../../elements/StyledRadioGroup';
=======
import StyledRadioGroup from '../../../elements/StyledRadioGroup';
>>>>>>> 3d5117c6
import { SettingLevel } from "../../../../../settings/SettingLevel";
import SettingsStore from "../../../../../settings/SettingsStore";
import { UIFeature } from "../../../../../settings/UIFeature";
import { replaceableComponent } from "../../../../../utils/replaceableComponent";

interface IProps {
    roomId: string;
}

interface IState {
    joinRule: JoinRule;
    guestAccess: GuestAccess;
    history: HistoryVisibility;
    hasAliases: boolean;
    encrypted: boolean;
    roomVersionsCapability?: IRoomVersionsCapability;
}

enum RoomVisibility {
    InviteOnly = "invite_only",
    PublicNoGuests = "public_no_guests",
    PublicWithGuests = "public_with_guests",
    Restricted = "restricted",
}

@replaceableComponent("views.settings.tabs.room.SecurityRoomSettingsTab")
export default class SecurityRoomSettingsTab extends React.Component<IProps, IState> {
    constructor(props) {
        super(props);

        this.state = {
            joinRule: JoinRule.Invite,
            guestAccess: GuestAccess.CanJoin,
            history: HistoryVisibility.Shared,
            hasAliases: false,
            encrypted: false,
        };
    }

    // TODO: [REACT-WARNING] Move this to constructor
    UNSAFE_componentWillMount() { // eslint-disable-line camelcase
        const cli = MatrixClientPeg.get();
        cli.on("RoomState.events", this.onStateEvent);

        const room = cli.getRoom(this.props.roomId);
        const state = room.currentState;

        const joinRule: JoinRule = this.pullContentPropertyFromEvent(
            state.getStateEvents(EventType.RoomJoinRules, ""),
            'join_rule',
            JoinRule.Invite,
        );
        const guestAccess: GuestAccess = this.pullContentPropertyFromEvent(
            state.getStateEvents(EventType.RoomGuestAccess, ""),
            'guest_access',
            GuestAccess.Forbidden,
        );
        const history: HistoryVisibility = this.pullContentPropertyFromEvent(
            state.getStateEvents(EventType.RoomHistoryVisibility, ""),
            'history_visibility',
            HistoryVisibility.Shared,
        );

        const encrypted = MatrixClientPeg.get().isRoomEncrypted(this.props.roomId);
        this.setState({ joinRule, guestAccess, history, encrypted });
<<<<<<< HEAD

        this.hasAliases().then(hasAliases => this.setState({ hasAliases }));
        cli.getCapabilities().then(capabilities => this.setState({
            roomVersionsCapability: capabilities["m.room_versions"],
        }));
=======
        const hasAliases = await this.hasAliases();
        this.setState({ hasAliases });
>>>>>>> 3d5117c6
    }

    private pullContentPropertyFromEvent<T>(event: MatrixEvent, key: string, defaultValue: T): T {
        if (!event || !event.getContent()) return defaultValue;
        return event.getContent()[key] || defaultValue;
    }

    componentWillUnmount() {
        MatrixClientPeg.get().removeListener("RoomState.events", this.onStateEvent);
    }

    private onStateEvent = (e: MatrixEvent) => {
        const refreshWhenTypes: EventType[] = [
            EventType.RoomJoinRules,
            EventType.RoomGuestAccess,
            EventType.RoomHistoryVisibility,
            EventType.RoomEncryption,
        ];
        if (refreshWhenTypes.includes(e.getType() as EventType)) this.forceUpdate();
    };

    private onEncryptionChange = () => {
        Modal.createTrackedDialog('Enable encryption', '', QuestionDialog, {
            title: _t('Enable encryption?'),
            description: _t(
                "Once enabled, encryption for a room cannot be disabled. Messages sent in an encrypted " +
                "room cannot be seen by the server, only by the participants of the room. Enabling encryption " +
                "may prevent many bots and bridges from working correctly. <a>Learn more about encryption.</a>",
                {},
                {
                    a: sub => <a href="https://element.io/help#encryption"
                        rel="noreferrer noopener" target="_blank"
                    >{sub}</a>,
                },
            ),
            onFinished: (confirm) => {
                if (!confirm) {
                    this.setState({ encrypted: false });
                    return;
                }

                const beforeEncrypted = this.state.encrypted;
                this.setState({ encrypted: true });
                MatrixClientPeg.get().sendStateEvent(
                    this.props.roomId, EventType.RoomEncryption,
                    { algorithm: "m.megolm.v1.aes-sha2" },
                ).catch((e) => {
                    console.error(e);
                    this.setState({ encrypted: beforeEncrypted });
                });
            },
        });
    };

    private fixGuestAccess = (e: React.MouseEvent) => {
        e.preventDefault();
        e.stopPropagation();

        const guestAccess = GuestAccess.CanJoin;

        const beforeGuestAccess = this.state.guestAccess;
<<<<<<< HEAD
        this.setState({ guestAccess });

        const client = MatrixClientPeg.get();
        client.sendStateEvent(this.props.roomId, EventType.RoomGuestAccess, {
            guest_access: guestAccess,
        }, "").catch((e) => {
=======
        this.setState({ joinRule, guestAccess });

        const client = MatrixClientPeg.get();
        client.sendStateEvent(
            this.props.roomId,
            "m.room.join_rules",
            { join_rule: joinRule },
            "",
        ).catch((e) => {
            console.error(e);
            this.setState({ joinRule: beforeJoinRule });
        });
        client.sendStateEvent(
            this.props.roomId,
            "m.room.guest_access",
            { guest_access: guestAccess },
            "",
        ).catch((e) => {
>>>>>>> 3d5117c6
            console.error(e);
            this.setState({ guestAccess: beforeGuestAccess });
        });
    };

    private onRoomAccessRadioToggle = (roomAccess: RoomVisibility) => {
        //                         join_rule
        //                      INVITE  |  PUBLIC        | RESTRICTED
        //        -----------+----------+----------------+-------------
        // guest  CAN_JOIN   | inv_only | pub_with_guest | restricted
        // access -----------+----------+----------------+-------------
        //        FORBIDDEN  | inv_only | pub_no_guest   | restricted
        //        -----------+----------+----------------+-------------

        // we always set guests can_join here as it makes no sense to have
        // an invite-only room that guests can't join.  If you explicitly
        // invite them, you clearly want them to join, whether they're a
        // guest or not.  In practice, guest_access should probably have
        // been implemented as part of the join_rules enum.
        let joinRule = JoinRule.Invite;
        let guestAccess = GuestAccess.CanJoin;

        switch (roomAccess) {
            case RoomVisibility.InviteOnly:
                // no change - use defaults above
                break;
            case RoomVisibility.Restricted:
                joinRule = JoinRule.Restricted;
                break;
            case RoomVisibility.PublicNoGuests:
                joinRule = JoinRule.Public;
                guestAccess = GuestAccess.Forbidden;
                break;
            case RoomVisibility.PublicWithGuests:
                joinRule = JoinRule.Public;
                guestAccess = GuestAccess.CanJoin;
                break;
        }

        const beforeJoinRule = this.state.joinRule;
        const beforeGuestAccess = this.state.guestAccess;
        this.setState({ joinRule, guestAccess });

        const client = MatrixClientPeg.get();
<<<<<<< HEAD
        client.sendStateEvent(this.props.roomId, EventType.RoomJoinRules, {
            join_rule: joinRule,
        }, "").catch((e) => {
=======
        client.sendStateEvent(
            this.props.roomId,
            "m.room.join_rules",
            { join_rule: joinRule },
            "",
        ).catch((e) => {
>>>>>>> 3d5117c6
            console.error(e);
            this.setState({ joinRule: beforeJoinRule });
        });
<<<<<<< HEAD
        client.sendStateEvent(this.props.roomId, EventType.RoomGuestAccess, {
            guest_access: guestAccess,
        }, "").catch((e) => {
=======
        client.sendStateEvent(
            this.props.roomId,
            "m.room.guest_access",
            { guest_access: guestAccess },
            "",
        ).catch((e) => {
>>>>>>> 3d5117c6
            console.error(e);
            this.setState({ guestAccess: beforeGuestAccess });
        });
    };

    private onHistoryRadioToggle = (history: HistoryVisibility) => {
        const beforeHistory = this.state.history;
<<<<<<< HEAD
        this.setState({history: history});
        MatrixClientPeg.get().sendStateEvent(this.props.roomId, EventType.RoomHistoryVisibility, {
=======
        this.setState({ history: history });
        MatrixClientPeg.get().sendStateEvent(this.props.roomId, "m.room.history_visibility", {
>>>>>>> 3d5117c6
            history_visibility: history,
        }, "").catch((e) => {
            console.error(e);
            this.setState({ history: beforeHistory });
        });
    };

    private updateBlacklistDevicesFlag = (checked: boolean) => {
        MatrixClientPeg.get().getRoom(this.props.roomId).setBlacklistUnverifiedDevices(checked);
    };

    private async hasAliases(): Promise<boolean> {
        const cli = MatrixClientPeg.get();
        if (await cli.doesServerSupportUnstableFeature("org.matrix.msc2432")) {
            const response = await cli.unstableGetLocalAliases(this.props.roomId);
            const localAliases = response.aliases;
            return Array.isArray(localAliases) && localAliases.length !== 0;
        } else {
            const room = cli.getRoom(this.props.roomId);
            const aliasEvents = room.currentState.getStateEvents(EventType.RoomAliases) || [];
            const hasAliases = !!aliasEvents.find((ev) => (ev.getContent().aliases || []).length > 0);
            return hasAliases;
        }
    }

    private renderRoomAccess() {
        const client = MatrixClientPeg.get();
        const room = client.getRoom(this.props.roomId);
        const joinRule = this.state.joinRule;
        const guestAccess = this.state.guestAccess;

        const canChangeAccess = room.currentState.mayClientSendStateEvent(EventType.RoomJoinRules, client)
            && room.currentState.mayClientSendStateEvent(EventType.RoomGuestAccess, client);

        let guestWarning = null;
        if (joinRule !== JoinRule.Public && guestAccess === GuestAccess.Forbidden) {
            guestWarning = (
                <div className='mx_SecurityRoomSettingsTab_warning'>
                    <img src={require("../../../../../../res/img/warning.svg")} width={15} height={15} />
                    <span>
                        {_t("Guests cannot join this room even if explicitly invited.")}&nbsp;
                        <a href="" onClick={this.fixGuestAccess}>{_t("Click here to fix")}</a>
                    </span>
                </div>
            );
        }

        let aliasWarning = null;
        if (joinRule === JoinRule.Public && !this.state.hasAliases) {
            aliasWarning = (
                <div className='mx_SecurityRoomSettingsTab_warning'>
                    <img src={require("../../../../../../res/img/warning.svg")} width={15} height={15} />
                    <span>
                        {_t("To link to this room, please add an address.")}
                    </span>
                </div>
            );
        }

        const radioDefinitions: IDefinition<RoomVisibility>[] = [
            {
                value: RoomVisibility.InviteOnly,
                label: _t('Only people who have been invited'),
                checked: joinRule !== JoinRule.Public && joinRule !== JoinRule.Restricted,
            },
            {
                value: RoomVisibility.PublicNoGuests,
                label: _t('Anyone who knows the room\'s link, apart from guests'),
                checked: joinRule === JoinRule.Public && guestAccess !== GuestAccess.CanJoin,
            },
            {
                value: RoomVisibility.PublicWithGuests,
                label: _t("Anyone who knows the room's link, including guests"),
                checked: joinRule === JoinRule.Public && guestAccess === GuestAccess.CanJoin,
            },
        ];

        const roomCapabilities = this.state.roomVersionsCapability?.["org.matrix.msc3244.room_capabilities"];
        if (roomCapabilities?.["restricted"]) {
            if (Array.isArray(roomCapabilities["restricted"]?.support) &&
                roomCapabilities["restricted"].support.includes(room.getVersion() ?? "1")
            ) {
                radioDefinitions.unshift({
                    value: RoomVisibility.Restricted,
                    label: _t("Only people in certain spaces or those who have been invited (TODO copy)"),
                    checked: joinRule === JoinRule.Restricted,
                });
            }
        }

        return (
            <div>
                { guestWarning }
                { aliasWarning }
                <StyledRadioGroup
                    name="roomVis"
                    onChange={this.onRoomAccessRadioToggle}
                    definitions={radioDefinitions}
                    disabled={!canChangeAccess}
                />
            </div>
        );
    }

    private renderHistory() {
        const client = MatrixClientPeg.get();
        const history = this.state.history;
        const state = client.getRoom(this.props.roomId).currentState;
        const canChangeHistory = state.mayClientSendStateEvent(EventType.RoomHistoryVisibility, client);

        return (
            <div>
                <div>
                    {_t('Changes to who can read history will only apply to future messages in this room. ' +
                        'The visibility of existing history will be unchanged.')}
                </div>
                <StyledRadioGroup
                    name="historyVis"
                    value={history}
                    onChange={this.onHistoryRadioToggle}
                    definitions={[
                        {
                            value: HistoryVisibility.WorldReadable,
                            disabled: !canChangeHistory,
                            label: _t("Anyone"),
                        },
                        {
                            value: HistoryVisibility.Shared,
                            disabled: !canChangeHistory,
                            label: _t('Members only (since the point in time of selecting this option)'),
                        },
                        {
                            value: HistoryVisibility.Invited,
                            disabled: !canChangeHistory,
                            label: _t('Members only (since they were invited)'),
                        },
                        {
                            value: HistoryVisibility.Joined,
                            disabled: !canChangeHistory,
                            label: _t('Members only (since they joined)'),
                        },
                    ]}
                />
            </div>
        );
    }

    render() {
        const SettingsFlag = sdk.getComponent("elements.SettingsFlag");

        const client = MatrixClientPeg.get();
        const room = client.getRoom(this.props.roomId);
        const isEncrypted = this.state.encrypted;
        const hasEncryptionPermission = room.currentState.mayClientSendStateEvent(EventType.RoomEncryption, client);
        const canEnableEncryption = !isEncrypted && hasEncryptionPermission;

        let encryptionSettings = null;
        if (isEncrypted && SettingsStore.isEnabled("blacklistUnverifiedDevices")) {
            encryptionSettings = <SettingsFlag
                name="blacklistUnverifiedDevices"
                level={SettingLevel.ROOM_DEVICE}
                onChange={this.updateBlacklistDevicesFlag}
                roomId={this.props.roomId}
            />;
        }

        let historySection = (<>
            <span className='mx_SettingsTab_subheading'>{_t("Who can read history?")}</span>
            <div className='mx_SettingsTab_section mx_SettingsTab_subsectionText'>
                {this.renderHistory()}
            </div>
        </>);
        if (!SettingsStore.getValue(UIFeature.RoomHistorySettings)) {
            historySection = null;
        }

        return (
            <div className="mx_SettingsTab mx_SecurityRoomSettingsTab">
                <div className="mx_SettingsTab_heading">{_t("Security & Privacy")}</div>

                <span className='mx_SettingsTab_subheading'>{_t("Encryption")}</span>
                <div className='mx_SettingsTab_section mx_SecurityRoomSettingsTab_encryptionSection'>
                    <div>
                        <div className='mx_SettingsTab_subsectionText'>
                            <span>{_t("Once enabled, encryption cannot be disabled.")}</span>
                        </div>
                        <LabelledToggleSwitch value={isEncrypted} onChange={this.onEncryptionChange}
                            label={_t("Encrypted")} disabled={!canEnableEncryption}
                        />
                    </div>
                    {encryptionSettings}
                </div>

                <span className='mx_SettingsTab_subheading'>{_t("Who can access this room?")}</span>
                <div className='mx_SettingsTab_section mx_SettingsTab_subsectionText'>
                    {this.renderRoomAccess()}
                </div>

                {historySection}
            </div>
        );
    }
}<|MERGE_RESOLUTION|>--- conflicted
+++ resolved
@@ -17,23 +17,16 @@
 import React from 'react';
 import { GuestAccess, HistoryVisibility, JoinRule } from "matrix-js-sdk/src/@types/partials";
 import { MatrixEvent } from "matrix-js-sdk/src/models/event";
-<<<<<<< HEAD
 import { IRoomVersionsCapability } from 'matrix-js-sdk/src/client';
 import { EventType } from 'matrix-js-sdk/src/@types/event';
 
-=======
->>>>>>> 3d5117c6
 import { _t } from "../../../../../languageHandler";
 import { MatrixClientPeg } from "../../../../../MatrixClientPeg";
 import * as sdk from "../../../../..";
 import LabelledToggleSwitch from "../../../elements/LabelledToggleSwitch";
 import Modal from "../../../../../Modal";
 import QuestionDialog from "../../../dialogs/QuestionDialog";
-<<<<<<< HEAD
 import StyledRadioGroup, { IDefinition } from '../../../elements/StyledRadioGroup';
-=======
-import StyledRadioGroup from '../../../elements/StyledRadioGroup';
->>>>>>> 3d5117c6
 import { SettingLevel } from "../../../../../settings/SettingLevel";
 import SettingsStore from "../../../../../settings/SettingsStore";
 import { UIFeature } from "../../../../../settings/UIFeature";
@@ -99,16 +92,11 @@
 
         const encrypted = MatrixClientPeg.get().isRoomEncrypted(this.props.roomId);
         this.setState({ joinRule, guestAccess, history, encrypted });
-<<<<<<< HEAD
 
         this.hasAliases().then(hasAliases => this.setState({ hasAliases }));
         cli.getCapabilities().then(capabilities => this.setState({
             roomVersionsCapability: capabilities["m.room_versions"],
         }));
-=======
-        const hasAliases = await this.hasAliases();
-        this.setState({ hasAliases });
->>>>>>> 3d5117c6
     }
 
     private pullContentPropertyFromEvent<T>(event: MatrixEvent, key: string, defaultValue: T): T {
@@ -170,33 +158,15 @@
         const guestAccess = GuestAccess.CanJoin;
 
         const beforeGuestAccess = this.state.guestAccess;
-<<<<<<< HEAD
         this.setState({ guestAccess });
-
-        const client = MatrixClientPeg.get();
-        client.sendStateEvent(this.props.roomId, EventType.RoomGuestAccess, {
-            guest_access: guestAccess,
-        }, "").catch((e) => {
-=======
-        this.setState({ joinRule, guestAccess });
 
         const client = MatrixClientPeg.get();
         client.sendStateEvent(
             this.props.roomId,
-            "m.room.join_rules",
-            { join_rule: joinRule },
+            EventType.RoomGuestAccess,
+            { guest_access: guestAccess, },
             "",
         ).catch((e) => {
-            console.error(e);
-            this.setState({ joinRule: beforeJoinRule });
-        });
-        client.sendStateEvent(
-            this.props.roomId,
-            "m.room.guest_access",
-            { guest_access: guestAccess },
-            "",
-        ).catch((e) => {
->>>>>>> 3d5117c6
             console.error(e);
             this.setState({ guestAccess: beforeGuestAccess });
         });
@@ -241,33 +211,21 @@
         this.setState({ joinRule, guestAccess });
 
         const client = MatrixClientPeg.get();
-<<<<<<< HEAD
-        client.sendStateEvent(this.props.roomId, EventType.RoomJoinRules, {
-            join_rule: joinRule,
-        }, "").catch((e) => {
-=======
         client.sendStateEvent(
             this.props.roomId,
-            "m.room.join_rules",
-            { join_rule: joinRule },
-            "",
+            EventType.RoomJoinRules, {
+            join_rule: joinRule,
+        }, "",
         ).catch((e) => {
->>>>>>> 3d5117c6
             console.error(e);
             this.setState({ joinRule: beforeJoinRule });
         });
-<<<<<<< HEAD
-        client.sendStateEvent(this.props.roomId, EventType.RoomGuestAccess, {
-            guest_access: guestAccess,
-        }, "").catch((e) => {
-=======
         client.sendStateEvent(
             this.props.roomId,
-            "m.room.guest_access",
-            { guest_access: guestAccess },
-            "",
+            EventType.RoomGuestAccess, {
+            guest_access: guestAccess,
+        }, "",
         ).catch((e) => {
->>>>>>> 3d5117c6
             console.error(e);
             this.setState({ guestAccess: beforeGuestAccess });
         });
@@ -275,13 +233,8 @@
 
     private onHistoryRadioToggle = (history: HistoryVisibility) => {
         const beforeHistory = this.state.history;
-<<<<<<< HEAD
-        this.setState({history: history});
+        this.setState({ history: history });
         MatrixClientPeg.get().sendStateEvent(this.props.roomId, EventType.RoomHistoryVisibility, {
-=======
-        this.setState({ history: history });
-        MatrixClientPeg.get().sendStateEvent(this.props.roomId, "m.room.history_visibility", {
->>>>>>> 3d5117c6
             history_visibility: history,
         }, "").catch((e) => {
             console.error(e);
