/*
Copyright 2019 The Matrix.org Foundation C.I.C.

Licensed under the Apache License, Version 2.0 (the "License");
you may not use this file except in compliance with the License.
You may obtain a copy of the License at

    http://www.apache.org/licenses/LICENSE-2.0

Unless required by applicable law or agreed to in writing, software
distributed under the License is distributed on an "AS IS" BASIS,
WITHOUT WARRANTIES OR CONDITIONS OF ANY KIND, either express or implied.
See the License for the specific language governing permissions and
limitations under the License.
*/

// These are in their own file because of circular imports being a problem.
export enum RightPanelPhases {
    // Room stuff
    RoomMemberList = 'RoomMemberList',
    FilePanel = 'FilePanel',
    NotificationPanel = 'NotificationPanel',
    RoomMemberInfo = 'RoomMemberInfo',
    EncryptionPanel = 'EncryptionPanel',
    RoomSummary = 'RoomSummary',
    Widget = 'Widget',
    PinnedMessages = "PinnedMessages",

    Room3pidMemberInfo = 'Room3pidMemberInfo',
    // Group stuff
    GroupMemberList = 'GroupMemberList',
    GroupRoomList = 'GroupRoomList',
    GroupRoomInfo = 'GroupRoomInfo',
    GroupMemberInfo = 'GroupMemberInfo',

<<<<<<< HEAD
    // Shared rooms
    SharedRoomsList = 'SharedRoomsList'
=======
    // Space stuff
    SpaceMemberList = "SpaceMemberList",
    SpaceMemberInfo = "SpaceMemberInfo",
    Space3pidMemberInfo = "Space3pidMemberInfo",
>>>>>>> 7d6342fa
}

// These are the phases that are safe to persist (the ones that don't require additional
// arguments).
export const RIGHT_PANEL_PHASES_NO_ARGS = [
    RightPanelPhases.RoomSummary,
    RightPanelPhases.NotificationPanel,
    RightPanelPhases.PinnedMessages,
    RightPanelPhases.FilePanel,
    RightPanelPhases.RoomMemberList,
    RightPanelPhases.GroupMemberList,
    RightPanelPhases.GroupRoomList,
];

// Subset of phases visible in the Space View
export const RIGHT_PANEL_SPACE_PHASES = [
    RightPanelPhases.SpaceMemberList,
    RightPanelPhases.Space3pidMemberInfo,
    RightPanelPhases.SpaceMemberInfo,
];<|MERGE_RESOLUTION|>--- conflicted
+++ resolved
@@ -33,15 +33,13 @@
     GroupRoomInfo = 'GroupRoomInfo',
     GroupMemberInfo = 'GroupMemberInfo',
 
-<<<<<<< HEAD
-    // Shared rooms
-    SharedRoomsList = 'SharedRoomsList'
-=======
     // Space stuff
     SpaceMemberList = "SpaceMemberList",
     SpaceMemberInfo = "SpaceMemberInfo",
     Space3pidMemberInfo = "Space3pidMemberInfo",
->>>>>>> 7d6342fa
+
+    // Shared rooms
+    SharedRoomsList = 'SharedRoomsList'
 }
 
 // These are the phases that are safe to persist (the ones that don't require additional
