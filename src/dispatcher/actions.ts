/*
Copyright 2020 The Matrix.org Foundation C.I.C.

Licensed under the Apache License, Version 2.0 (the "License");
you may not use this file except in compliance with the License.
You may obtain a copy of the License at

    http://www.apache.org/licenses/LICENSE-2.0

Unless required by applicable law or agreed to in writing, software
distributed under the License is distributed on an "AS IS" BASIS,
WITHOUT WARRANTIES OR CONDITIONS OF ANY KIND, either express or implied.
See the License for the specific language governing permissions and
limitations under the License.
*/

// Dispatcher actions also extend into any arbitrary string, so support that.
export type DispatcherAction = Action | string;

export enum Action {
    // TODO: Populate with actual actions
    // This is lazily generated as it also includes fixing a bunch of references. Work
    // that we don't really want to take on in a giant chunk. We should always define
    // new actions here, and ideally when we touch existing ones we take some time to
    // define them correctly.

    // When defining a new action, please use lower_scored_case with an optional class
    // name prefix. For example, `RoomListStore.view_room` or `view_user_settings`.
    // New definitions should also receive an accompanying interface in the payloads
    // directory.

    /**
     * View a user's profile. Should be used with a ViewUserPayload.
     */
    ViewUser = "view_user",

    /**
     * Open the user settings. No additional payload information required.
     * Optionally can include an OpenToTabPayload.
     */
    ViewUserSettings = "view_user_settings",

    /**
     * Opens the room directory. No additional payload information required.
     */
    ViewRoomDirectory = "view_room_directory",

    /**
     * Forces the theme to reload. No additional payload information required.
     */
    RecheckTheme = "recheck_theme",

    /**
     * Provide status information for an ongoing update check. Should be used with a CheckUpdatesPayload.
     */
    CheckUpdates = "check_updates",

    /**
     * Focuses the user's cursor to the send message composer. No additional payload information required.
     */
    FocusSendMessageComposer = "focus_send_message_composer",

    /**
     * Focuses the user's cursor to the edit message composer. No additional payload information required.
     */
    FocusEditMessageComposer = "focus_edit_message_composer",

    /**
     * Focuses the user's cursor to the edit message composer or send message
     * composer based on the current edit state. No additional payload
     * information required.
     */
    FocusAComposer = "focus_a_composer",

    /**
     * Opens the user menu (previously known as the top left menu). No additional payload information required.
     */
    ToggleUserMenu = "toggle_user_menu",

    /**
     * Sets the apps root font size. Should be used with UpdateFontSizePayload
     */
    UpdateFontSize = "update_font_size",

    /**
     * Sets a system font. Should be used with UpdateSystemFontPayload
     */
    UpdateSystemFont = "update_system_font",

    /**
     * Changes room based on room list order and payload parameters. Should be used with ViewRoomDeltaPayload.
     */
    ViewRoomDelta = "view_room_delta",

    /**
     * Sets the phase for the right panel. Should be used with SetRightPanelPhasePayload.
     */
    SetRightPanelPhase = "set_right_panel_phase",

    /**
     * Toggles the right panel. Should be used with ToggleRightPanelPayload.
     */
    ToggleRightPanel = "toggle_right_panel",

    /**
     * Trigged after the phase of the right panel is set. Should be used with AfterRightPanelPhaseChangePayload.
     */
    AfterRightPanelPhaseChange = "after_right_panel_phase_change",

    /**
     * Opens the modal dial pad
     */
    OpenDialPad = "open_dial_pad",

    /**
     * Dial the phone number in the payload
     * payload: DialNumberPayload
     */
    DialNumber = "dial_number",

    /**
     * Start a call transfer to a Matrix ID
     * payload: TransferCallPayload
     */
    TransferCallToMatrixID = "transfer_call_to_matrix_id",

    /**
     * Start a call transfer to a phone number
     * payload: TransferCallPayload
     */
     TransferCallToPhoneNumber = "transfer_call_to_phone_number",

    /**
     * Fired when CallHandler has checked for PSTN protocol support
     * payload: none
     * XXX: Is an action the right thing for this?
     */
    PstnSupportUpdated = "pstn_support_updated",

    /**
     * Similar to PstnSupportUpdated, fired when CallHandler has checked for virtual room support
     * payload: none
     * XXX: Ditto
     */
    VirtualRoomSupportUpdated = "virtual_room_support_updated",

    /**
     * Fired when an upload has started. Should be used with UploadStartedPayload.
     */
    UploadStarted = "upload_started",

    /**
     * Fired when an upload makes progress. Should be used with UploadProgressPayload.
     */
    UploadProgress = "upload_progress",

    /**
     * Fired when an upload is completed. Should be used with UploadFinishedPayload.
     */
    UploadFinished = "upload_finished",

    /**
     * Fired when an upload fails. Should be used with UploadErrorPayload.
     */
    UploadFailed = "upload_failed",

    /**
     * Fired when an upload is cancelled by the user. Should be used with UploadCanceledPayload.
     */
    UploadCanceled = "upload_canceled",

    /**
     * Fired when requesting to join a room
     */
    JoinRoom = "join_room",

    /**
     * Fired when successfully joining a room
     */
    JoinRoomReady = "join_room_ready",

    /**
     * Fired when joining a room failed
     */
    JoinRoomError = "join_room_error",

    /**
     * Inserts content into the active composer. Should be used with ComposerInsertPayload
     */
    ComposerInsert = "composer_insert",

    /**
     * Switches space. Should be used with SwitchSpacePayload.
     */
    SwitchSpace = "switch_space",

    /**
<<<<<<< HEAD
     * Fires when a monitored setting is updated,
     * see SettingsStore::monitorSetting for more details.
     * Should be used with SettingUpdatedPayload.
     */
    SettingUpdated = "setting_updated",
=======
     * Signals to the visible space hierarchy that a change has occurred an that it should refresh.
     */
    UpdateSpaceHierarchy = "update_space_hierarchy",
>>>>>>> 94af6db2
}<|MERGE_RESOLUTION|>--- conflicted
+++ resolved
@@ -195,15 +195,14 @@
     SwitchSpace = "switch_space",
 
     /**
-<<<<<<< HEAD
+     * Signals to the visible space hierarchy that a change has occurred an that it should refresh.
+     */
+    UpdateSpaceHierarchy = "update_space_hierarchy",
+
+    /**
      * Fires when a monitored setting is updated,
      * see SettingsStore::monitorSetting for more details.
      * Should be used with SettingUpdatedPayload.
      */
     SettingUpdated = "setting_updated",
-=======
-     * Signals to the visible space hierarchy that a change has occurred an that it should refresh.
-     */
-    UpdateSpaceHierarchy = "update_space_hierarchy",
->>>>>>> 94af6db2
 }