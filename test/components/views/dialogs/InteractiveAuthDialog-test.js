/*
Copyright 2016 OpenMarket Ltd

Licensed under the Apache License, Version 2.0 (the "License");
you may not use this file except in compliance with the License.
You may obtain a copy of the License at

    http://www.apache.org/licenses/LICENSE-2.0

Unless required by applicable law or agreed to in writing, software
distributed under the License is distributed on an "AS IS" BASIS,
WITHOUT WARRANTIES OR CONDITIONS OF ANY KIND, either express or implied.
See the License for the specific language governing permissions and
limitations under the License.
*/

import React from 'react';
import ReactDOM from 'react-dom';
import ReactTestUtils from 'react-dom/test-utils';
import MatrixReactTestUtils from 'matrix-react-test-utils';
import { sleep } from "matrix-js-sdk/src/utils";

import sdk from '../../../skinned-sdk';
import { MatrixClientPeg } from '../../../../src/MatrixClientPeg';

<<<<<<< HEAD
import * as test_utils from '../../../test-utils';
=======
import * as TestUtilsMatrix from '../../../test-utils';
import { sleep } from "../../../../src/utils/promise";
>>>>>>> 0425b029

const InteractiveAuthDialog = sdk.getComponent(
    'views.dialogs.InteractiveAuthDialog',
);

describe('InteractiveAuthDialog', function() {
    let parentDiv;

    beforeEach(function() {
        TestUtilsMatrix.stubClient();
        parentDiv = document.createElement('div');
        document.body.appendChild(parentDiv);
    });

    afterEach(function() {
        ReactDOM.unmountComponentAtNode(parentDiv);
        parentDiv.remove();
    });

    it('Should successfully complete a password flow', function() {
        const onFinished = jest.fn();
        const doRequest = jest.fn().mockResolvedValue({ a: 1 });

        // tell the stub matrixclient to return a real userid
        const client = MatrixClientPeg.get();
        client.credentials = { userId: "@user:id" };

        const dlg = ReactDOM.render(
            <InteractiveAuthDialog
                matrixClient={client}
                authData={{
                    session: "sess",
                    flows: [
                        { "stages": ["m.login.password"] },
                    ],
                }}
                makeRequest={doRequest}
                onFinished={onFinished}
            />, parentDiv);

        // wait for a password box and a submit button
        return MatrixReactTestUtils.waitForRenderedDOMComponentWithTag(dlg, "form", 2).then((formNode) => {
            const inputNodes = ReactTestUtils.scryRenderedDOMComponentsWithTag(
                dlg, "input",
            );
            let passwordNode;
            let submitNode;
            for (const node of inputNodes) {
                if (node.type == 'password') {
                    passwordNode = node;
                } else if (node.type == 'submit') {
                    submitNode = node;
                }
            }
            expect(passwordNode).toBeTruthy();
            expect(submitNode).toBeTruthy();

            // submit should be disabled
            expect(submitNode.disabled).toBe(true);

            // put something in the password box, and hit enter; that should
            // trigger a request
            passwordNode.value = "s3kr3t";
            ReactTestUtils.Simulate.change(passwordNode);
            expect(submitNode.disabled).toBe(false);
            ReactTestUtils.Simulate.submit(formNode, {});

            expect(doRequest).toHaveBeenCalledTimes(1);
            expect(doRequest).toBeCalledWith(expect.objectContaining({
                session: "sess",
                type: "m.login.password",
                password: "s3kr3t",
                identifier: {
                    type: "m.id.user",
                    user: "@user:id",
                },
            }));
            // let the request complete
            return sleep(1);
        }).then(sleep(1)).then(() => {
            expect(onFinished).toBeCalledTimes(1);
            expect(onFinished).toBeCalledWith(true, { a: 1 });
        });
    });
});<|MERGE_RESOLUTION|>--- conflicted
+++ resolved
@@ -23,12 +23,8 @@
 import sdk from '../../../skinned-sdk';
 import { MatrixClientPeg } from '../../../../src/MatrixClientPeg';
 
-<<<<<<< HEAD
-import * as test_utils from '../../../test-utils';
-=======
 import * as TestUtilsMatrix from '../../../test-utils';
 import { sleep } from "../../../../src/utils/promise";
->>>>>>> 0425b029
 
 const InteractiveAuthDialog = sdk.getComponent(
     'views.dialogs.InteractiveAuthDialog',
