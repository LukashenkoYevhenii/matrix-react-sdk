--- conflicted
+++ resolved
@@ -82,8 +82,6 @@
             margin-top: 12px;
             margin-bottom: 24px;
             max-width: $SpaceRoomViewInnerWidth;
-<<<<<<< HEAD
-=======
         }
 
         .mx_AddExistingToSpace {
@@ -93,7 +91,6 @@
                 height: calc(100vh - 360px);
                 max-height: 400px;
             }
->>>>>>> d203e8f1
         }
 
         .mx_SpaceRoomView_buttons {
